import json
import os
import time
from http import HTTPStatus
import hashlib

import requests


from backend.czi_hosted.common.config.app_config import AppConfig
from backend.test import decode_fbs
from backend.test.fixtures.fixtures import pbmc3k_colors
from backend.test.test_czi_hosted.unit import BaseTest, skip_if

BAD_FILTER = {"filter": {"obs": {"annotation_value": [{"name": "xyz"}]}}}

class EndPoints(BaseTest):
    @classmethod
    def setUpClass(cls, app_config=None):
        super().setUpClass(app_config)
        cls.app.testing = True
        cls.client = cls.app.test_client()
        os.environ["SKIP_STATIC"] = "True"
        for i in range(90):
            try:
                result = cls.client.get(f"{cls.TEST_URL_BASE}schema")
                cls.schema = json.loads(result.data)
            except requests.exceptions.ConnectionError:
                time.sleep(1)

    def test_initialize(self):
        endpoint = "schema"
        url = f"{self.TEST_URL_BASE}{endpoint}"
        result = self.client.get(url)
        self.assertEqual(result.status_code, HTTPStatus.OK)
        self.assertEqual(result.headers["Content-Type"], "application/json")
        result_data = json.loads(result.data)
        self.assertEqual(result_data["schema"]["dataframe"]["nObs"], 2638)
        self.assertEqual(len(result_data["schema"]["annotations"]["obs"]), 2)
        self.assertEqual(
            len(result_data["schema"]["annotations"]["obs"]["columns"]), 5
        )

    def test_config(self):
        endpoint = "config"
        url = f"{self.TEST_URL_BASE}{endpoint}"
        result = self.client.get(url)
        self.assertEqual(result.status_code, HTTPStatus.OK)
        self.assertEqual(result.headers["Content-Type"], "application/json")
        result_data = json.loads(result.data)
        self.assertIn("library_versions", result_data["config"])
        self.assertEqual(result_data["config"]["displayNames"]["dataset"], "pbmc3k")

    def test_get_layout_fbs(self):
        endpoint = "layout/obs"
        url = f"{self.TEST_URL_BASE}{endpoint}"
        header = {"Accept": "application/octet-stream"}
        result = self.client.get(url, headers=header)
        self.assertEqual(result.status_code, HTTPStatus.OK)
        self.assertEqual(result.headers["Content-Type"], "application/octet-stream")
        df = decode_fbs.decode_matrix_FBS(result.data)
        self.assertEqual(df["n_rows"], 2638)
        self.assertEqual(df["n_cols"], 8)
        self.assertIsNotNone(df["columns"])
        self.assertSetEqual(
            set(df["col_idx"]),
            {"pca_0", "pca_1", "tsne_0", "tsne_1", "umap_0", "umap_1", "draw_graph_fr_0", "draw_graph_fr_1"},
        )
        self.assertIsNone(df["row_idx"])
        self.assertEqual(len(df["columns"]), df["n_cols"])

    def test_put_layout_fbs(self):
        # first check that re-embedding is turned on
        self.app.auth.get_user_id = lambda : "123"
        result = self.client.get(f"{self.TEST_URL_BASE}config")
        config_data = json.loads(result.data)
        re_embed = config_data["config"]["parameters"]["enable-reembedding"]
        if not re_embed:
            return
        # attempt to reembed with umap over 100 cells.
        endpoint = "layout/obs"
        url = f"{self.TEST_URL_BASE}{endpoint}"
        data = {}
        data["filter"] = {}
        data["filter"]["obs"] = {}
        data["filter"]["obs"]["index"] = list(range(100))
        data["method"] = "umap"
        result = self.client.put(url, json=data)

        self.assertEqual(result.status_code, HTTPStatus.OK)
        result_data = result.json()
        self.assertIsInstance(result_data, dict)
        self.assertEqual(result_data["type"], "float32")
        self.assertTrue(result_data["name"].startswith("reembed:umap_"))
        self.assertIsInstance(result_data["dims"], list)
        self.assertEqual(len(result_data["dims"]), 2)
        dims = result_data["dims"]
        self.assertTrue(dims[0].startswith("reembed:umap_") and dims[0].endswith("_0"))
        self.assertTrue(dims[1].startswith("reembed:umap_") and dims[1].endswith("_1"))

    def test_bad_filter(self):
        endpoint = "data/var"
        url = f"{self.TEST_URL_BASE}{endpoint}"
        header = {"Accept": "application/octet-stream"}
        result = self.client.put(url, headers=header, json=BAD_FILTER)
        self.assertEqual(result.status_code, HTTPStatus.BAD_REQUEST)

    def test_get_annotations_obs_fbs(self):
        endpoint = "annotations/obs"
        url = f"{self.TEST_URL_BASE}{endpoint}"
        header = {"Accept": "application/octet-stream"}
        result = self.client.get(url, headers=header)
        self.assertEqual(result.status_code, HTTPStatus.OK)
        self.assertEqual(result.headers["Content-Type"], "application/octet-stream")
        df = decode_fbs.decode_matrix_FBS(result.data)
        self.assertEqual(df["n_rows"], 2638)
        self.assertEqual(df["n_cols"], 5)
        self.assertIsNotNone(df["columns"])
        self.assertIsNone(df["row_idx"])
        self.assertEqual(len(df["columns"]), df["n_cols"])
        obs_index_col_name = self.schema["schema"]["annotations"]["obs"]["index"]
        self.assertCountEqual(
            df["col_idx"],
            [obs_index_col_name, "n_genes", "percent_mito", "n_counts", "louvain"],
        )

    def test_get_annotations_obs_keys_fbs(self):
        endpoint = "annotations/obs"
        query = "annotation-name=n_genes&annotation-name=percent_mito"
        url = f"{self.TEST_URL_BASE}{endpoint}?{query}"
        header = {"Accept": "application/octet-stream"}
        result = self.client.get(url, headers=header)
        self.assertEqual(result.status_code, HTTPStatus.OK)
        self.assertEqual(result.headers["Content-Type"], "application/octet-stream")
        df = decode_fbs.decode_matrix_FBS(result.data)
        self.assertEqual(df["n_rows"], 2638)
        self.assertEqual(df["n_cols"], 2)
        self.assertIsNotNone(df["columns"])
        self.assertIsNone(df["row_idx"])
        self.assertEqual(len(df["columns"]), df["n_cols"])
        self.assertCountEqual(df["col_idx"], ["n_genes", "percent_mito"])

    def test_get_annotations_obs_error(self):
        endpoint = "annotations/obs"
        query = "annotation-name=notakey"
        url = f"{self.TEST_URL_BASE}{endpoint}?{query}"
        header = {"Accept": "application/octet-stream"}
        result = self.client.get(url, headers=header)
        self.assertEqual(result.status_code, HTTPStatus.BAD_REQUEST)

    def test_diff_exp(self):
        endpoint = "diffexp/obs"
        url = f"{self.TEST_URL_BASE}{endpoint}"
        params = {
            "mode": "topN",
            "set1": {"filter": {"obs": {"annotation_value": [{"name": "louvain", "values": ["NK cells"]}]}}},
            "set2": {"filter": {"obs": {"annotation_value": [{"name": "louvain", "values": ["CD8 T cells"]}]}}},
            "count": 7,
        }
        result = self.client.post(url, json=params)
        self.assertEqual(result.status_code, HTTPStatus.OK)
        self.assertEqual(result.headers["Content-Type"], "application/json")
        result_data = json.loads(result.data)
        self.assertEqual(len(result_data['positive']), 7)
        self.assertEqual(len(result_data['negative']), 7)

    def test_diff_exp_indices(self):
        endpoint = "diffexp/obs"
        url = f"{self.TEST_URL_BASE}{endpoint}"
        params = {
            "mode": "topN",
            "count": 10,
            "set1": {"filter": {"obs": {"index": [[0, 500]]}}},
            "set2": {"filter": {"obs": {"index": [[500, 1000]]}}},
        }
        result = self.client.post(url, json=params)
        self.assertEqual(result.status_code, HTTPStatus.OK)
        self.assertEqual(result.headers["Content-Type"], "application/json")
        result_data = json.loads(result.data)
        self.assertEqual(len(result_data['positive']), 10)
        self.assertEqual(len(result_data['negative']), 10)

    def test_get_annotations_var_fbs(self):
        endpoint = "annotations/var"
        url = f"{self.TEST_URL_BASE}{endpoint}"
        header = {"Accept": "application/octet-stream"}
        result = self.client.get(url, headers=header)
        self.assertEqual(result.status_code, HTTPStatus.OK)
        self.assertEqual(result.headers["Content-Type"], "application/octet-stream")
        df = decode_fbs.decode_matrix_FBS(result.data)
        self.assertEqual(df["n_rows"], 1838)
        self.assertEqual(df["n_cols"], 2)
        self.assertIsNotNone(df["columns"])
        self.assertIsNone(df["row_idx"])
        self.assertEqual(len(df["columns"]), df["n_cols"])
        var_index_col_name = self.schema["schema"]["annotations"]["var"]["index"]
        self.assertCountEqual(df["col_idx"], [var_index_col_name, "n_cells"])

    def test_get_annotations_var_keys_fbs(self):
        endpoint = "annotations/var"
        query = "annotation-name=n_cells"
        url = f"{self.TEST_URL_BASE}{endpoint}?{query}"
        header = {"Accept": "application/octet-stream"}
        result = self.client.get(url, headers=header)
        self.assertEqual(result.status_code, HTTPStatus.OK)
        self.assertEqual(result.headers["Content-Type"], "application/octet-stream")
        df = decode_fbs.decode_matrix_FBS(result.data)
        self.assertEqual(df["n_rows"], 1838)
        self.assertEqual(df["n_cols"], 1)
        self.assertIsNotNone(df["columns"])
        self.assertIsNone(df["row_idx"])
        self.assertEqual(len(df["columns"]), df["n_cols"])
        self.assertCountEqual(df["col_idx"], ["n_cells"])

    def test_get_annotations_var_error(self):
        endpoint = "annotations/var"
        query = "annotation-name=notakey"
        url = f"{self.TEST_URL_BASE}{endpoint}?{query}"
        header = {"Accept": "application/octet-stream"}
        result = self.client.get(url, headers=header)
        self.assertEqual(result.status_code, HTTPStatus.BAD_REQUEST)

    def test_data_mimetype_error(self):
        endpoint = "data/var"
        header = {"Accept": "xxx"}
        url = f"{self.TEST_URL_BASE}{endpoint}"
        result = self.client.put(url, headers=header)
        self.assertEqual(result.status_code, HTTPStatus.NOT_ACCEPTABLE)

    def test_fbs_default(self):
        endpoint = "data/var"
        url = f"{self.TEST_URL_BASE}{endpoint}"
        headers = {"Accept": "application/octet-stream"}
        result = self.client.put(url, headers=headers)
        self.assertEqual(result.status_code, HTTPStatus.BAD_REQUEST)

        filter = {"filter": {"var": {"index": [0, 1, 4]}}}
        result = self.client.put(url, headers=headers, json=filter)
        self.assertEqual(result.headers["Content-Type"], "application/octet-stream")

    def test_data_put_fbs(self):
        endpoint = "data/var"
        url = f"{self.TEST_URL_BASE}{endpoint}"
        header = {"Accept": "application/octet-stream"}
        result = self.client.put(url, headers=header)
        self.assertEqual(result.status_code, HTTPStatus.BAD_REQUEST)

    def test_data_get_fbs(self):
        endpoint = "data/var"
        url = f"{self.TEST_URL_BASE}{endpoint}"
        header = {"Accept": "application/octet-stream"}
        result = self.client.get(url, headers=header)
        self.assertEqual(result.status_code, HTTPStatus.BAD_REQUEST)

    def test_data_put_filter_fbs(self):
        endpoint = "data/var"
        url = f"{self.TEST_URL_BASE}{endpoint}"
        header = {"Accept": "application/octet-stream"}
        filter = {"filter": {"var": {"index": [0, 1, 4]}}}
        result = self.client.put(url, headers=header, json=filter)
        self.assertEqual(result.status_code, HTTPStatus.OK)
        self.assertEqual(result.headers["Content-Type"], "application/octet-stream")
        df = decode_fbs.decode_matrix_FBS(result.data)
        self.assertEqual(df["n_rows"], 2638)
        self.assertEqual(df["n_cols"], 3)
        self.assertIsNotNone(df["columns"])
        self.assertIsNone(df["row_idx"])
        self.assertEqual(len(df["columns"]), df["n_cols"])
        self.assertListEqual(df["col_idx"].tolist(), [0, 1, 4])

    def test_data_get_filter_fbs(self):
        index_col_name = self.schema["schema"]["annotations"]["var"]["index"]
        endpoint = "data/var"
        query = f"var:{index_col_name}=SIK1"
        url = f"{self.TEST_URL_BASE}{endpoint}?{query}"
        header = {"Accept": "application/octet-stream"}
        result = self.client.get(url, headers=header)
        self.assertEqual(result.status_code, HTTPStatus.OK)
        self.assertEqual(result.headers["Content-Type"], "application/octet-stream")
        df = decode_fbs.decode_matrix_FBS(result.data)
        self.assertEqual(df["n_rows"], 2638)
        self.assertEqual(df["n_cols"], 1)

    def test_data_get_unknown_filter_fbs(self):
        index_col_name = self.schema["schema"]["annotations"]["var"]["index"]
        endpoint = "data/var"
        query = f"var:{index_col_name}=UNKNOWN"
        url = f"{self.TEST_URL_BASE}{endpoint}?{query}"
        header = {"Accept": "application/octet-stream"}
        result = self.client.get(url, headers=header)
        self.assertEqual(result.status_code, HTTPStatus.OK)
        self.assertEqual(result.headers["Content-Type"], "application/octet-stream")
        df = decode_fbs.decode_matrix_FBS(result.data)
        self.assertEqual(df["n_rows"], 2638)
        self.assertEqual(df["n_cols"], 0)

    def test_data_put_single_var(self):
        endpoint = "data/var"
        url = f"{self.TEST_URL_BASE}{endpoint}"
        header = {"Accept": "application/octet-stream"}
        index_col_name = self.schema["schema"]["annotations"]["var"]["index"]
        var_filter = {"filter": {"var": {"annotation_value": [{"name": index_col_name, "values": ["RER1"]}]}}}
        result = self.client.put(url, headers=header, json=var_filter)
        self.assertEqual(result.status_code, HTTPStatus.OK)
        self.assertEqual(result.headers["Content-Type"], "application/octet-stream")
        df = decode_fbs.decode_matrix_FBS(result.data)
        self.assertEqual(df["n_rows"], 2638)
        self.assertEqual(df["n_cols"], 1)

    def test_colors(self):
        endpoint = "colors"
        url = f"{self.TEST_URL_BASE}{endpoint}"
        result = self.client.get(url)
        self.assertEqual(result.status_code, HTTPStatus.OK)
        self.assertEqual(result.headers["Content-Type"], "application/json")
        result_data = json.loads(result.data)
        self.assertEqual(result_data, pbmc3k_colors)

    @skip_if(lambda x: os.getenv("SKIP_STATIC"), "Skip static test when running locally")
    def test_static(self):
        endpoint = "static"
        file = "assets/favicon.ico"
        url = f"{endpoint}/{file}"
        result = self.client.get(url)
        self.assertEqual(result.status_code, HTTPStatus.OK)

    def test_genesets_config(self):
        result = self.client.get(f"{self.TEST_URL_BASE}config")
        config_data = json.loads(result.data)
        params = config_data["config"]["parameters"]
        annotations_genesets = params["annotations_genesets"]
        annotations_genesets_readonly = params["annotations_genesets_readonly"]
        annotations_genesets_summary_methods = params["annotations_genesets_summary_methods"]
        self.assertTrue(annotations_genesets)
        self.assertTrue(annotations_genesets_readonly)
        self.assertEqual(annotations_genesets_summary_methods, ["mean"])

    def test_get_genesets(self):
        endpoint = "genesets"
        url = f"{self.TEST_URL_BASE}{endpoint}"
        result = self.client.get(url, headers={"Accept": "application/json"})
        self.assertEqual(result.status_code, HTTPStatus.OK)
        self.assertEqual(result.headers["Content-Type"], "application/json")
        result_data = json.loads(result.data)
        self.assertIsNotNone(result_data["genesets"])

    def test_get_summaryvar(self):
        index_col_name = self.schema["schema"]["annotations"]["var"]["index"]
        endpoint = "summarize/var"

        # single column
        filter = f"var:{index_col_name}=F5"
        query = f"method=mean&{filter}"
        query_hash = hashlib.sha1(query.encode()).hexdigest()
        url = f"{self.TEST_URL_BASE}{endpoint}?{query}"
        header = {"Accept": "application/octet-stream"}
        result = self.client.get(url, headers=header)
        self.assertEqual(result.status_code, HTTPStatus.OK)
        self.assertEqual(result.headers["Content-Type"], "application/octet-stream")
        df = decode_fbs.decode_matrix_FBS(result.data)
        self.assertEqual(df["n_rows"], 2638)
        self.assertEqual(df["n_cols"], 1)
        self.assertEqual(df["col_idx"], [query_hash])
        self.assertAlmostEqual(df["columns"][0][0], -0.110451095)

        # multi-column
        col_names = ["F5", "BEB3", "SIK1"]
        filter = "&".join([f"var:{index_col_name}={name}" for name in col_names])
        query = f"method=mean&{filter}"
        query_hash = hashlib.sha1(query.encode()).hexdigest()
        url = f"{self.TEST_URL_BASE}{endpoint}?{query}"
        header = {"Accept": "application/octet-stream"}
        result = self.client.get(url, headers=header)
        self.assertEqual(result.status_code, HTTPStatus.OK)
        self.assertEqual(result.headers["Content-Type"], "application/octet-stream")
        df = decode_fbs.decode_matrix_FBS(result.data)
        self.assertEqual(df["n_rows"], 2638)
        self.assertEqual(df["n_cols"], 1)
        self.assertEqual(df["col_idx"], [query_hash])
        self.assertAlmostEqual(df["columns"][0][0], -0.16628358)

    def test_post_summaryvar(self):
        index_col_name = self.schema["schema"]["annotations"]["var"]["index"]
        endpoint = "summarize/var"
        headers = {"Content-Type": "application/x-www-form-urlencoded", "Accept": "application/octet-stream"}

        # single column
        filter = f"var:{index_col_name}=F5"
        query = f"method=mean&{filter}"
        query_hash = hashlib.sha1(query.encode()).hexdigest()
        url = f"{self.TEST_URL_BASE}{endpoint}?key={query_hash}"
        result = self.client.post(url, headers=headers, data=query)

        self.assertEqual(result.status_code, HTTPStatus.OK)
        self.assertEqual(result.headers["Content-Type"], "application/octet-stream")
        df = decode_fbs.decode_matrix_FBS(result.data)
        self.assertEqual(df["n_rows"], 2638)
        self.assertEqual(df["n_cols"], 1)
        self.assertEqual(df["col_idx"], [query_hash])
        self.assertAlmostEqual(df["columns"][0][0], -0.110451095)

        # multi-column
        col_names = ["F5", "BEB3", "SIK1"]
        filter = "&".join([f"var:{index_col_name}={name}" for name in col_names])
        query = f"method=mean&{filter}"
        query_hash = hashlib.sha1(query.encode()).hexdigest()
        url = f"{self.TEST_URL_BASE}{endpoint}?key={query_hash}"
        result = self.client.post(url, headers=headers, data=query)
        self.assertEqual(result.status_code, HTTPStatus.OK)
        self.assertEqual(result.headers["Content-Type"], "application/octet-stream")
        df = decode_fbs.decode_matrix_FBS(result.data)
        self.assertEqual(df["n_rows"], 2638)
        self.assertEqual(df["n_cols"], 1)
        self.assertEqual(df["col_idx"], [query_hash])
        self.assertAlmostEqual(df["columns"][0][0], -0.16628358)



class EndPointsCxg(EndPoints):
    """Test Case for endpoints"""
    @classmethod
    def setUpClass(cls):
        app_config = AppConfig()
        app_config.update_default_dataset_config(embeddings__enable_reembedding=True, user_annotations__enable=False)

    def test_get_genesets_json(self):
        self.app.auth.is_user_authenticated = lambda: True
        endpoint = "genesets"
        url = f"{self.TEST_URL_BASE}{endpoint}"
        result = self.client.get(url, headers={"Accept": "application/json"})
        self.assertEqual(result.status_code, HTTPStatus.OK)
        self.assertEqual(result.headers["Content-Type"], "application/json")
        result_data = json.loads(result.data)
        self.assertIsNotNone(result_data["genesets"])
        self.assertIsNotNone(result_data["tid"])

        self.assertEqual(
            result_data,
            {
                "genesets": [
                    {
                        "genes": [
                            {"gene_description": " a gene_description", "gene_symbol": "F5"},
                            {"gene_description": "", "gene_symbol": "SUMO3"},
                            {"gene_description": "", "gene_symbol": "SRM"},
                        ],
                        "geneset_description": "a description",
                        "geneset_name": "first gene set name",
                    },
                    {
                        "genes": [
                            {"gene_description": "", "gene_symbol": "RER1"},
                            {"gene_description": "", "gene_symbol": "SIK1"},
                        ],
                        "geneset_description": "",
                        "geneset_name": "second_gene_set",
                    },
                    {"genes": [], "geneset_description": "", "geneset_name": "third gene set"},
                    {"genes": [], "geneset_description": "fourth description", "geneset_name": "fourth_gene_set"},
                    {"genes": [], "geneset_description": "", "geneset_name": "fifth_dataset"},
                    {
                        "genes": [
                            {"gene_description": "", "gene_symbol": "ACD"},
                            {"gene_description": "", "gene_symbol": "AATF"},
                            {"gene_description": "", "gene_symbol": "F5"},
                            {"gene_description": "", "gene_symbol": "PIGU"},
                        ],
                        "geneset_description": "",
                        "geneset_name": "summary test",
                    },
                    {'genes': [], 'geneset_description': '', 'geneset_name': 'geneset_to_delete'},
                    {'genes': [], 'geneset_description': '', 'geneset_name': 'geneset_to_edit'},
                    {
                        'genes': [{'gene_description': '', 'gene_symbol': 'RER1'}],
                        'geneset_description': '',
                        'geneset_name': 'fill_this_geneset'
                    },
                    {
                        'genes': [{'gene_description': '', 'gene_symbol': 'SIK1'}],
                        'geneset_description': '',
                        'geneset_name': 'empty_this_geneset'
                    },
                    {
                        'genes': [{'gene_description': '', 'gene_symbol': 'SIK1'}],
                        'geneset_description': '',
                        'geneset_name': 'brush_this_gene'
                    }
                ],
                "tid": 0,
            },
        )

    def test_get_genesets_csv(self):
        endpoint = "genesets"
        url = f"{self.TEST_URL_BASE}{endpoint}"
        self.app.auth.is_user_authenticated = lambda: True
        result = self.client.get(url, headers={"Accept": "text/csv"})
        self.assertEqual(result.status_code, HTTPStatus.OK)
        self.assertEqual(result.headers["Content-Type"], "text/csv")
        expected_data = """gene_set_name,gene_set_description,gene_symbol,gene_description\r
first gene set name,a description,F5, a gene_description\r
first gene set name,a description,SUMO3,\r
first gene set name,a description,SRM,\r
second_gene_set,,RER1,\r
second_gene_set,,SIK1,\r
third gene set,,,\r
fourth_gene_set,fourth description,,\r
fifth_dataset,,,\r
summary test,,ACD,\r
summary test,,AATF,\r
summary test,,F5,\r
summary test,,PIGU,\r
<<<<<<< HEAD
geneset_to_delete,,,\r
geneset_to_edit,,,\r
fill_this_geneset,,RER1,\r
empty_this_geneset,,SIK1,\r
brush_this_gene,,SIK1,\r
""",
        )
=======
"""
        self.assertEqual(result.data.decode("utf-8"), expected_data)
>>>>>>> b8b1d0dd

    def test_put_genesets(self):
        endpoint = "genesets"
        url = f"{self.TEST_URL_BASE}{endpoint}"

        result = self.client.get(url, headers={"Accept": "application/json"})
        self.assertEqual(result.status_code, HTTPStatus.OK)

        test1 = {"tid": 3, "genesets": []}
        result = self.client.put(url, json=test1)

        self.assertEqual(result.status_code, HTTPStatus.METHOD_NOT_ALLOWED)
<|MERGE_RESOLUTION|>--- conflicted
+++ resolved
@@ -510,18 +510,13 @@
 summary test,,AATF,\r
 summary test,,F5,\r
 summary test,,PIGU,\r
-<<<<<<< HEAD
 geneset_to_delete,,,\r
 geneset_to_edit,,,\r
 fill_this_geneset,,RER1,\r
 empty_this_geneset,,SIK1,\r
 brush_this_gene,,SIK1,\r
-""",
-        )
-=======
 """
         self.assertEqual(result.data.decode("utf-8"), expected_data)
->>>>>>> b8b1d0dd
 
     def test_put_genesets(self):
         endpoint = "genesets"
