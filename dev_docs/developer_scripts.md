# Developer convenience methods

## Makefile

Documentation for the `Makefile` targets in the project root directory.

### Build commands

builds source code

```
build - builds whole app client and server
build-cli - makes build dir and moves python and client files
build-client - runs webpack build
build-for-server-dev - builds client and copies output directly into source tree (only for server devlopment)
```

### Clean commands

deletes generated files

```
clean - cleans everything including node modules (means build with take a while
clean-lite - cleans built directories
clean-server - cleans source tree
```

### Dist commands

creates distribution for python module to upload to pypi

```
pydist - builds code and then builds sdist
```

### Release commands

see release_process.md

### Env commands

Installs requirements files

```
dev-env - installs requirements and requirments-dev (for building code)
```

### install commands

Installs cellxgene from different locations

```
install - installs from local build directory
install-dev - installs from local source tree
install-release-test - installs from test pypi
install-release - installs from pypi
install-dist - installs from local dist folder
uninstall - uninstalls cellxgene
```
<<<<<<< HEAD
=======

### gui

Commands for building the native app

```
build-assets - builds the image and icon assets for the gui to pull from
gui-spec-osx - creates the initial spec file for osx, do not run unless you are starting from scratch, one time only
gui-spec-windows - creates the initial spec file for windows, do not run unless you are starting from scratch, one time only
gui-build-osx - builds the app from the osx spec file
gui-build-windows - builds the app from the windows spec file
```
## Client Makefile

The following phony `make` targets in `client/Makefile` are convenience methods for getting you up and developing.

### Runner scripts

#### start-frontend

**About** Serve the current client javascript independently from the `server` code.

**Requires**
* The server to be running. Best way to do this is with `make backend-dev`
* `make ci` to install the necessary node modules

**Usage** `make start-frontend`

#### backend-dev

**About** This script enables FE developers to run the REST API necessary to back the development server for the front end. It is intended to ensure that the FE developer gets the current version of the backend with a single command and no knowledge of python necessary. It creates and activates a virtual environment and installs cellxgene from the current branch.

**Requires** Python3.6 - `virtual-env`, `pip`

**Usage** `make backend-dev`. Optionally, you can then launch the node development server to serve the current state of
the FE with `make start-frontend`. You can also select a specific dataset using `DATASET=<dataset path> make backend-dev`.
You can also use `CXG_OPTIONS` to pass options to the `cellxgene launch` command, as in
`CXG_OPTIONS='--experimental-annotations --experimental-annotations-file annotations.csv' make backend-dev`.

**Tips** Developers will probably want to run this in parallel with the node dev server. You can either do this by running each in a separate termanial window or by running `backend-dev` in the background (add an `&` at the end of the command to run in the background: `DATASET=<dataset> make backend-dev &`).

**Breakdown**

| command                                  | purpose                                                   |
| ---------------------------------------- | --------------------------------------------------------- |
| python3.6 -m venv cellxgene              | creates cellxgene virtual environment                     |
| source cellxgene/bin/activate            | activates virtual environment                             |
| yes \| pip uninstall cellxgene \|\| true | uninstalls cellxgene (if installed)                       |
| pip install -e .                        | installs current local version of cellxgene               |
| cellxgene launch                         | launches cellxgene (must supply dataset as last parameter) |

### Test scripts

#### test

**About** Run test locally. In order for this command to succeed you will need to give it a specific unit test to run. It won't pass if you run all tests as may be expected. This is because the unit tests and end to end (e2e) tests require different testing environments.

**Usage** `make test`

#### unit-test

**About** Runs all unit tests. It excludes any tests in the e2e folder. This is used by travis to run unit tests.

**Usage** `make unit-test`

#### smoke-test

**About** Starts backend development server and runs end to end tests. This is what travis runs. It depends on the `e2e` and the `backend-dev` targets. One starts the server, the other runs the tests. If developing a front-end feature and just checking if tests pass, this is probabaly the one you want to run.

**Usage** `make smoke-test`

#### e2e

**About** Runs backend tests without starting the server. You will need to start the rest api separately with the pbmc3k.h5ad file. Note you can use the `JEST_ENV` environment variable to change how JEST runs in the browser.

**Usage** `make e2e`
>>>>>>> c630be33
<|MERGE_RESOLUTION|>--- conflicted
+++ resolved
@@ -57,20 +57,7 @@
 install-dist - installs from local dist folder
 uninstall - uninstalls cellxgene
 ```
-<<<<<<< HEAD
-=======
 
-### gui
-
-Commands for building the native app
-
-```
-build-assets - builds the image and icon assets for the gui to pull from
-gui-spec-osx - creates the initial spec file for osx, do not run unless you are starting from scratch, one time only
-gui-spec-windows - creates the initial spec file for windows, do not run unless you are starting from scratch, one time only
-gui-build-osx - builds the app from the osx spec file
-gui-build-windows - builds the app from the windows spec file
-```
 ## Client Makefile
 
 The following phony `make` targets in `client/Makefile` are convenience methods for getting you up and developing.
@@ -134,5 +121,4 @@
 
 **About** Runs backend tests without starting the server. You will need to start the rest api separately with the pbmc3k.h5ad file. Note you can use the `JEST_ENV` environment variable to change how JEST runs in the browser.
 
-**Usage** `make e2e`
->>>>>>> c630be33
+**Usage** `make e2e`