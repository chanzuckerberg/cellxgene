language: python
dist: xenial
sudo: required
node_js:
  - 10
cache:
  - pip
  - npm
install:
  - set -eo pipefail
  - pip install flake8
  - make pydist install-dist dev-env

jobs:
  include:
<<<<<<< HEAD
    - name: "Branch Tests 3.7"
      python: "3.7"
      script: ./travis-build.sh
    - name: "Branch Tests 3.6"
      python: "3.6"
      script: ./travis-build.sh
    - name: "Docker Build"
      install: skip
      python: "3.6"
      script: docker build .
    - name: "Smoke Tests"
      python: "3.6"
      script:
        - npm run --prefix client/ smoke-test
=======
  - name: "Branch Tests 3.7"
    python: "3.7"
    script: make build-client lint unit-test
  - name: "Branch Tests 3.6"
    python: "3.6"
    script: make build-client lint unit-test
  - name: "Docker Build"
    install: skip
    python: "3.6"
    script: docker build .
  - name: "Smoke Tests"
    python: "3.6"
    script: make smoke-test
>>>>>>> 53a6d01f
<|MERGE_RESOLUTION|>--- conflicted
+++ resolved
@@ -13,33 +13,16 @@
 
 jobs:
   include:
-<<<<<<< HEAD
     - name: "Branch Tests 3.7"
       python: "3.7"
-      script: ./travis-build.sh
+      script: make build-client lint unit-test
     - name: "Branch Tests 3.6"
       python: "3.6"
-      script: ./travis-build.sh
+      script: make build-client lint unit-test
     - name: "Docker Build"
       install: skip
       python: "3.6"
       script: docker build .
     - name: "Smoke Tests"
       python: "3.6"
-      script:
-        - npm run --prefix client/ smoke-test
-=======
-  - name: "Branch Tests 3.7"
-    python: "3.7"
-    script: make build-client lint unit-test
-  - name: "Branch Tests 3.6"
-    python: "3.6"
-    script: make build-client lint unit-test
-  - name: "Docker Build"
-    install: skip
-    python: "3.6"
-    script: docker build .
-  - name: "Smoke Tests"
-    python: "3.6"
-    script: make smoke-test
->>>>>>> 53a6d01f
+      script: make smoke-test