---
layout: default
title: data
description: Data
---

# Using `cellxgene prepare`

#### What is `cellxgene prepare`?

`prepare` offers an easy command line interface (CLI) to preliminarily wrangle your data into the required format for previewing it with `cellxgene`.

#### What is `cellxgene prepare` _not_?

`cellxgene prepare` is not meant as a way to formally process or analyze your data. It's simply a utility for quickly wrangling your data into cellxgene-compatible format and computing a "vanilla" embedding so you can try out `cellxgene` and get a general sense of a dataset.

#### How do I install `cellxgene prepare`?

The `cellxgene prepare` command is an optional install that you can install alongside `cellxgene launch` by running

```
pip install cellxgene[prepare]
```

#### What input formats does it accept?

Currently, we accept `h5ad` and `loom` files, as well as `10x` directories, and are hoping to accept more formats in the future.

While we'd like to support quick conversion from seurat and bioconductor, these packages don't currently output a python-parseable intermediate file type. In the meantime, you might check out the [converters](https://satijalab.org/seurat/v3.0/conversion_vignette.html) that are under early development.

#### What can `cellxgene prepare` do?

`prepare` uses scanpy to:

- Handle simple data normalization (from a [recipe](https://www.pydoc.io/pypi/scanpy-0.2.3/autoapi/preprocessing/recipes/index.html))
- Do basic preprocessing to run PCA and compute the neighbor graph
- Infer clusters
- Reduce dimensionality to generate embeddings.  
  You can control which steps to run and their methods (when applicable), via the CLI. The CLI also includes options for computing QC metrics, enforcing matrix sparcity, specifying index names, and plotting output.

**To see a full list of available arguments and options, run `cellxgene prepare --help`.**

#### How do I use `cellxgene prepare`?

As a quick example, let's construct a command to use `prepare` to take a raw expression matrix and generate a processed `h5ad` ready to visualize with cellxgene.

We'll start off using the raw data from the pbmc3k dataset. This dataset is described [here](https://icb-scanpy.readthedocs-hosted.com/en/stable/api/scanpy.datasets.pbmc3k.html), and is available as part of the scanpy API. For this example, we'll assume this raw data is stored in a file called `pbmc3k-raw.h5ad`.

Our `prepare` compose our command looks like this:

```
cellxgene prepare pbmc3k-raw.h5ad \
	--run-qc \                                  # (A)
	--recipe seurat \                           # (B)
	--layout tsne --layout umap \               # (C)
	--output pbmc3k-prepared.h5ad               # (D)
```

Let's look at what `prepare` is doing to our data, and how each step relates to the command above. You can see a walkthrough of what's going on under the hood for this example in [this notebook](https://github.com/chanzuckerberg/cellxgene-vignettes/blob/master/dataset-processing/pbmc3k-prepare-example.ipynb).

**1 - Compute quality control metrics and store this in our `AnnData` object for later inspection (A)**  
**2 - Normalize the expression matrix using a basic preprocessing recipe (B)**  
**3 - Do some preprocessing to run PCA and compute the neighbor graph (auto)**  
**4 - Infer clusters with the Louvain algorithm and store these labels to visualize later (auto)**  
**5 - Compute and store umap and tsne embeddings (C)**  
**6 - Write results to file (D)**

# Example datasets to use with cellxgene

<<<<<<< HEAD
**To download and use these datasets, run:**
`curl -O [URL]`
`unzip [filename.zip]`
=======

**To download and use these datasets, run:**  
`curl -O [URL]`  
`unzip [filename.zip]`  
>>>>>>> 0f520f2f
`cellxgene launch [filename.h5ad] --open`

### Peripheral blood mononuclear cells

Healthy human PBMCs (10X).

- Source: [10X genomics](https://support.10xgenomics.com/single-cell-gene-expression/datasets/1.1.0/pbmc3k)
- Cells: 2,638
- File size: 19MB
- [Raw data](http://cf.10xgenomics.com/samples/cell-exp/1.1.0/pbmc3k/pbmc3k_filtered_gene_bc_matrices.tar.gz)
- [Processing](https://github.com/chanzuckerberg/cellxgene-vignettes/blob/master/dataset-processing/pbmc3k-processing.ipynb)
- Download: `curl -O https://cellxgene-example-data.czi.technology/pbmc3k.h5ad.zip`

### Tabula muris

20 organs and tissues from healthy mice (Smart-Seq2).  
Rich metadata and annotations.

- Source: [bioRxiv, CZBiohub](https://www.biorxiv.org/content/10.1101/237446v2)
- Cells: 45,423
- File size: 174MB
- [Raw data](https://figshare.com/projects/Tabula_Muris_Transcriptomic_characterization_of_20_organs_and_tissues_from_Mus_musculus_at_single_cell_resolution/27733)
- [Processing](https://github.com/chanzuckerberg/cellxgene-vignettes/blob/master/dataset-processing/tabula-muris-processing.ipynb)
- Download: `curl -O https://cellxgene-example-data.czi.technology/tabula-muris.h5ad.zip`

### Tabula muris senis

22 organs and tissues from healthy mice at ages 3mo, 18mo, 21mo, and 24mo (Smart-Seq2).  
Rich metadata and annotations.

- Source: [bioRxiv, CZBiohub](https://www.biorxiv.org/content/10.1101/661728v1)
- Cells: 81,478
- File size: 3.9GB
- Raw data [geo link coming soon!]
- [Processing](https://www.biorxiv.org/content/10.1101/661728v1)
- Download: `curl -O https://cellxgene-example-data.czi.technology/tabula-muris-senis.h5ad.zip`<|MERGE_RESOLUTION|>--- conflicted
+++ resolved
@@ -67,16 +67,9 @@
 
 # Example datasets to use with cellxgene
 
-<<<<<<< HEAD
 **To download and use these datasets, run:**
 `curl -O [URL]`
 `unzip [filename.zip]`
-=======
-
-**To download and use these datasets, run:**  
-`curl -O [URL]`  
-`unzip [filename.zip]`  
->>>>>>> 0f520f2f
 `cellxgene launch [filename.h5ad] --open`
 
 ### Peripheral blood mononuclear cells
