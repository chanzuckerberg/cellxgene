--- conflicted
+++ resolved
@@ -23,13 +23,7 @@
     - Write the release title and release notes
 2.  Create a release branch, eg, `release-version`
 3.  In the release branch:
-<<<<<<< HEAD
-    - set the version number in `client/package.json`
-    - set the version number in `setup.py`
-    - set the version number in `server/cli/cli.py`
-=======
     - run `bumpversion --config-file .bumpversion.cfg [major | minor | patch]`
->>>>>>> 1dc80145
     - build the JS asserts using `bin/build-client`
 4.  Commit and push the new branch
 5.  Create a PR for the release.
