--- conflicted
+++ resolved
@@ -2,17 +2,11 @@
 
 ## features
 
-<<<<<<< HEAD
-- Flexible selection and coloring of cells
-- Differential expression of your selected sets of cells
-- Single-gene analyses (e.g. expression analysis)
-=======
-#### Flexible selections, coloring, and differential expression of arbitrary sets of cells
+#### Flexible selections, coloring, and differential expression of your selected sets of cells
 <img src="diffexp.gif" width="600"/>
 
-#### Single-gene analyses
+#### Single-gene analyses (e.g. expression analysis)
 <img src="customGene.gif" width="600" />
->>>>>>> d3c96087
 
 ## getting started
 
