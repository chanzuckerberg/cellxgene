--- conflicted
+++ resolved
@@ -169,7 +169,6 @@
         layout = self.data.layout(data)
         self.assertEqual(len(layout["coordinates"]), 497)
 
-<<<<<<< HEAD
     def test_diffexp(self):
         f1 = {
             "filter": {
@@ -194,7 +193,6 @@
         result = self.data.diffexp(df1, df2, 20)
         self.assertEqual(len(result), 20)
 
-=======
     def test_data_frame(self):
         data_frame = self.data.data_frame(self.data.data)
         self.assertEqual(len(data_frame["var"]), 1838)
@@ -214,7 +212,6 @@
         data_frame = self.data.data_frame(data)
         self.assertEqual(len(data_frame["var"]), 1838)
         self.assertEqual(len(data_frame["obs"]), 497)
->>>>>>> 41e9cdca
 
     if __name__ == '__main__':
         unittest.main()