--- conflicted
+++ resolved
@@ -105,11 +105,7 @@
         result = self.session.get(url)
         self.assertEqual(result.status_code, 404)
 
-<<<<<<< HEAD
-    def test_put_annotations(self):
-=======
     def test_put_annotations_obs(self):
->>>>>>> 41e9cdca
         endpoint = "annotations/obs"
         url = f"{URL_BASE}{endpoint}"
         obs_filter = {
@@ -151,7 +147,6 @@
         self.assertEqual(len(result_data["data"][0]), 3)
         self.assertEqual(len(result_data["data"]), 15)
 
-<<<<<<< HEAD
     def test_diff_exp(self):
         endpoint = "diffexp/obs"
         url = f"{URL_BASE}{endpoint}"
@@ -179,7 +174,7 @@
         self.assertEqual(result.status_code, 200)
         result_data = result.json()
         self.assertEqual(len(result_data), 7)
-=======
+
     def test_get_annotations_var(self):
         endpoint = "annotations/var"
         url = f"{URL_BASE}{endpoint}"
@@ -293,7 +288,6 @@
         self.assertEqual(result.status_code, 200)
         result_data = result.json()
         self.assertEqual(len(result_data["obs"]), 15)
->>>>>>> 41e9cdca
 
     def test_static(self):
         endpoint = "static"
