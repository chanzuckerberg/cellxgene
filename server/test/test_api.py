--- conflicted
+++ resolved
@@ -1,15 +1,12 @@
-import json
 import requests
-<<<<<<< HEAD
 from subprocess import Popen
+import unittest
 import time
 
 LOCAL_URL = "http://127.0.0.1:5005/"
 VERSION = "v0.2"
 URL_BASE = f"{LOCAL_URL}api/{VERSION}/"
-=======
-import unittest
->>>>>>> 02ac97cd
+
 
 
 class EndPoints(unittest.TestCase):
