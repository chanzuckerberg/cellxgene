--- conflicted
+++ resolved
@@ -277,11 +277,6 @@
         if dataset_config.app__authentication_enable and auth.is_valid_authentication_type():
             config["authentication"] = {
                 "requires_client_login": auth.requires_client_login(),
-<<<<<<< HEAD
-=======
-                "username": auth.get_user_name(),
-                "user_id": auth.get_user_id()
->>>>>>> 263e893b
             }
             if auth.requires_client_login():
                 config["authentication"].update({
@@ -308,6 +303,7 @@
             userinfo["userinfo"] = {
                 "is_authenticated": auth.is_user_authenticated(),
                 "username": auth.get_user_name(),
+                "user_id": auth.get_user_id()
             }
             return userinfo
         else:
