from server import __version__ as cellxgene_version
from flatten_dict import flatten
from os import mkdir, environ
from os.path import splitext, basename, isdir
import sys
from urllib.parse import urlparse
import yaml
import copy

from server.common.default_config import get_default_config
from server.common.errors import ConfigurationError, DatasetAccessError, OntologyLoadFailure
from server.data_common.matrix_loader import MatrixDataLoader, MatrixDataCacheManager, MatrixDataType
from server.common.utils import find_available_port, is_port_available
import warnings
from server.common.annotations import AnnotationsLocalFile
from server.common.utils import custom_format_warning

DEFAULT_SERVER_PORT = int(environ.get("CXG_SERVER_PORT", "5005"))
# anything bigger than this will generate a special message
BIG_FILE_SIZE_THRESHOLD = 100 * 2 ** 20  # 100MB


class AppFeature(object):
    def __init__(self, path, available=False, method="POST", extra={}):
        self.path = path
        self.available = available
        self.method = method
        self.extra = extra
        for k, v in extra.items():
            setattr(self, k, v)

    def todict(self):
        d = dict(available=self.available, method=self.method, path=self.path)
        d.update(self.extra)
        return d


class AppConfig(object):
    def __init__(self):

        self.default_config = get_default_config()
        self.attr_checked = {k: False for k in self.__mapping(self.default_config).keys()}

        dc = self.default_config
        try:
            self.server__verbose = dc["server"]["verbose"]
            self.server__debug = dc["server"]["debug"]
            self.server__host = dc["server"]["host"]
            self.server__port = dc["server"]["port"]
            self.server__scripts = dc["server"]["scripts"]
            self.server__open_browser = dc["server"]["open_browser"]
            self.server__about_legal_tos = dc["server"]["about_legal_tos"]
            self.server__about_legal_privacy = dc["server"]["about_legal_privacy"]
            self.server__force_https = dc["server"]["force_https"]
            self.server__flask_secret_key = dc["server"]["flask_secret_key"]
            self.server__generate_cache_control_headers = dc["server"]["generate_cache_control_headers"]
            self.server__server_timing_headers = dc["server"]["server_timing_headers"]

            self.multi_dataset__dataroot = dc["multi_dataset"]["dataroot"]
            self.multi_dataset__index = dc["multi_dataset"]["index"]
            self.multi_dataset__allowed_matrix_types = dc["multi_dataset"]["allowed_matrix_types"]
            self.multi_dataset__matrix_cache__max_datasets = dc["multi_dataset"]["matrix_cache"]["max_datasets"]
            self.multi_dataset__matrix_cache__timelimit_s = dc["multi_dataset"]["matrix_cache"]["timelimit_s"]

            self.single_dataset__datapath = dc["single_dataset"]["datapath"]
            self.single_dataset__obs_names = dc["single_dataset"]["obs_names"]
            self.single_dataset__var_names = dc["single_dataset"]["var_names"]
            self.single_dataset__about = dc["single_dataset"]["about"]
            self.single_dataset__title = dc["single_dataset"]["title"]

            self.user_annotations__enable = dc["user_annotations"]["enable"]
            self.user_annotations__type = dc["user_annotations"]["type"]
            self.user_annotations__local_file_csv__directory = dc["user_annotations"]["local_file_csv"]["directory"]
            self.user_annotations__local_file_csv__file = dc["user_annotations"]["local_file_csv"]["file"]
            self.user_annotations__ontology__enable = dc["user_annotations"]["ontology"]["enable"]
            self.user_annotations__ontology__obo_location = dc["user_annotations"]["ontology"]["obo_location"]

            self.presentation__max_categories = dc["presentation"]["max_categories"]

            self.embeddings__names = dc["embeddings"]["names"]
            self.embeddings__enable_reembedding = dc["embeddings"]["enable_reembedding"]

            self.diffexp__enable = dc["diffexp"]["enable"]
            self.diffexp__lfc_cutoff = dc["diffexp"]["lfc_cutoff"]
            self.diffexp__top_n = dc["diffexp"]["top_n"]

            self.data_locator__s3__region_name = dc["data_locator"]["s3"]["region_name"]

            self.adaptor__cxg_adaptor__tiledb_ctx = dc["adaptor"]["cxg_adaptor"]["tiledb_ctx"]
            self.adaptor__anndata_adaptor__backed = dc["adaptor"]["anndata_adaptor"]["backed"]

            self.limits__diffexp_cellcount_max = dc["limits"]["diffexp_cellcount_max"]
            self.limits__column_request_max = dc["limits"]["column_request_max"]

        except KeyError as e:
            raise ConfigurationError(f"Unexpected config: {str(e)}")

        # The annotation object is created during complete_config and stored here.
        self.user_annotations = None

        # The matrix data cache manager is created during the complete_config and stored here.
        self.matrix_data_cache_manager = None

        # Set to true when config_completed is called
        self.is_completed = False

    def check_config(self):
        if not self.is_completed:
            raise ConfigurationError("The configuration has not been completed")
        mapping = self.__mapping(self.default_config)
        for key in mapping.keys():
            if not self.attr_checked[key]:
                raise ConfigurationError(f"The attr '{key}' has not been checked")

    def __mapping(self, config):
        """Create a mapping from attribute names to (location in the config tree, value)"""
        dc = copy.deepcopy(config)
        mapping = {}

        # special case for tiledb_ctx whose value is a dict.
        val = config.get("adaptor", {}).get("cxg_adaptor", {}).get("tiledb_ctx")
        if val is not None:
            mapping["adaptor__cxg_adaptor__tiledb_ctx"] = (("adaptor", "cxg_adaptor", "tiledb_ctx"), val)
            del dc["adaptor"]["cxg_adaptor"]["tiledb_ctx"]

        flat_config = flatten(dc)
        for key, value in flat_config.items():
            # name of the attribute
            attr = "__".join(key)
            mapping[attr] = (key, value)

        return mapping

    def update_from_config_file(self, config_file):
        with open(config_file) as fyaml:
            config = yaml.load(fyaml, Loader=yaml.FullLoader)

        mapping = self.__mapping(config)
        for attr, (key, value) in mapping.items():
            if not hasattr(self, attr):
                raise ConfigurationError(f"Unknown key from config file: {key}")
            try:
                setattr(self, attr, value)
            except KeyError:
                raise ConfigurationError(f"Unable to set config attribute: {key}")

            self.attr_checked[attr] = False

        self.is_completed = False

    def update(self, **kw):
        for key, value in kw.items():
            if not hasattr(self, key):
                raise ConfigurationError(f"unknown config parameter {key}.")
            try:
                setattr(self, key, value)
            except KeyError:
                raise ConfigurationError(f"Unable to set config parameter {key}.")

            self.attr_checked[key] = False

        self.is_completed = False

    def changes_from_default(self):
        """Return all the attribute that are different from the default"""
        mapping = self.__mapping(self.default_config)
        diff = []
        for attrname, (key, defval) in mapping.items():
            curval = getattr(self, attrname)
            if curval != defval:
                diff.append((attrname, curval, defval))
        return diff

    def complete_config(self, messagefn=None):
        """The configure options are checked, and any additional setup based on the config
        parameters is done"""

        if messagefn is None:

            def noop(message):
                pass

            messagefn = noop

        # TODO: to give better error messages we can add a mapping between where each config
        # attribute originated (e.g. command line argument or config file), then in the error
        # messages we can give correct context for attributes with bad value.
        context = dict(messagefn=messagefn)

        self.handle_server(context)
<<<<<<< HEAD
        self.handle_adaptor(context)
=======
        self.handle_data_locator(context)
        self.handle_presentation(context)
>>>>>>> bff57451
        self.handle_single_dataset(context)
        self.handle_multi_dataset(context)
        self.handle_user_annotations(context)
        self.handle_embeddings(context)
        self.handle_diffexp(context)
<<<<<<< HEAD
=======
        self.handle_adaptor(context)
        self.handle_limits(context)
>>>>>>> bff57451

        self.is_completed = True
        self.check_config()

    def __check_attr(self, attrname, vtype):
        val = getattr(self, attrname)
        if type(vtype) in (list, tuple):
            if type(val) not in vtype:
                tnames = ",".join([x.__name__ for x in vtype])
                raise ConfigurationError(
                    f"Invalid type for attribute: {attrname}, expected types ({tnames}), got {type(val).__name__}"
                )
        else:
            if type(val) != vtype:
                raise ConfigurationError(
                    f"Invalid type for attribute: {attrname}, "
                    f"expected type {vtype.__name__}, got {type(val).__name__}"
                )

        self.attr_checked[attrname] = True

    def handle_server(self, context):
        self.__check_attr("server__verbose", bool)
        self.__check_attr("server__debug", bool)
        self.__check_attr("server__host", str)
        self.__check_attr("server__port", (type(None), int))
        self.__check_attr("server__scripts", (list, tuple))
        self.__check_attr("server__open_browser", bool)
        self.__check_attr("server__force_https", bool)
        self.__check_attr("server__flask_secret_key", (type(None), str))
        self.__check_attr("server__generate_cache_control_headers", bool)
        self.__check_attr("server__about_legal_tos", (type(None), str))
        self.__check_attr("server__about_legal_privacy", (type(None), str))
        self.__check_attr("server__server_timing_headers", bool)

        if self.server__port:
            if not is_port_available(self.server__host, self.server__port):
                raise ConfigurationError(
                    f"The port selected {self.server__port} is in use, please configure an open port."
                )
        else:
            self.server__port = find_available_port(self.server__host, DEFAULT_SERVER_PORT)

        if self.server__debug:
            context["messagefn"]("in debug mode, setting verbose=True and open_browser=False")
            self.server__verbose = True
            self.server__open_browser = False
        else:
            warnings.formatwarning = custom_format_warning

        if not self.server__verbose:
            sys.tracebacklimit = 0

        # secret key:
        #   first, from CXG_SECRET_KEY environment variable
        #   second, from config file
        self.server__flask_secret_key = environ.get("CXG_SECRET_KEY", self.server__flask_secret_key)

    def handle_data_locator(self, context):
        self.__check_attr("data_locator__s3__region_name", (type(None), str))

    def handle_presentation(self, context):
        self.__check_attr("presentation__max_categories", int)

    def handle_single_dataset(self, context):
        self.__check_attr("single_dataset__datapath", (str, type(None)))
        self.__check_attr("single_dataset__title", (str, type(None)))
        self.__check_attr("single_dataset__about", (str, type(None)))
        self.__check_attr("single_dataset__obs_names", (str, type(None)))
        self.__check_attr("single_dataset__var_names", (str, type(None)))

        if self.single_dataset__datapath is None:
            if self.multi_dataset__dataroot is None:
                # TODO:  change the error message once dataroot is fully supported
                raise ConfigurationError("missing datapath")
            return
        else:
            if self.multi_dataset__dataroot is not None:
                raise ConfigurationError("must supply only one of datapath or dataroot")

        # create the matrix data cache manager:
        if self.matrix_data_cache_manager is None:
            self.matrix_data_cache_manager = MatrixDataCacheManager(max_cached=1, timelimit_s=None)

        # preload this data set
        matrix_data_loader = MatrixDataLoader(self.single_dataset__datapath)
        try:
            matrix_data_loader.pre_load_validation()
        except DatasetAccessError as e:
            raise ConfigurationError(str(e))

        file_size = matrix_data_loader.file_size()
        file_basename = basename(self.single_dataset__datapath)
        if file_size > BIG_FILE_SIZE_THRESHOLD:
            context["messagefn"](f"Loading data from {file_basename}, this may take a while...")
        else:
            context["messagefn"](f"Loading data from {file_basename}.")

        if self.single_dataset__about:

            def url_check(url):
                try:
                    result = urlparse(url)
                    if all([result.scheme, result.netloc]):
                        return True
                    else:
                        return False
                except ValueError:
                    return False

            if not url_check(self.single_dataset__about):
                raise ConfigurationError(
                    "Must provide an absolute URL for --about. (Example format: http://example.com)"
                )

    def handle_multi_dataset(self, context):
        self.__check_attr("multi_dataset__dataroot", (type(None), str))
        self.__check_attr("multi_dataset__index", (type(None), bool, str))
        self.__check_attr("multi_dataset__allowed_matrix_types", (tuple, list))
        self.__check_attr("multi_dataset__matrix_cache__max_datasets", int)
        self.__check_attr("multi_dataset__matrix_cache__timelimit_s", (type(None), int, float))

        if self.multi_dataset__dataroot is None:
            return

        # error checking
        for mtype in self.multi_dataset__allowed_matrix_types:
            try:
                MatrixDataType(mtype)
            except ValueError:
                raise ConfigurationError(f'Invalid matrix type in "allowed_matrix_types": {mtype}')

        # create the matrix data cache manager:
        if self.matrix_data_cache_manager is None:
            self.matrix_data_cache_manager = MatrixDataCacheManager(
                max_cached=self.multi_dataset__matrix_cache__max_datasets,
                timelimit_s=self.multi_dataset__matrix_cache__timelimit_s,
            )

    def handle_user_annotations(self, context):
        self.__check_attr("user_annotations__enable", bool)
        self.__check_attr("user_annotations__type", str)
        self.__check_attr("user_annotations__local_file_csv__directory", (type(None), str))
        self.__check_attr("user_annotations__local_file_csv__file", (type(None), str))
        self.__check_attr("user_annotations__ontology__enable", bool)
        self.__check_attr("user_annotations__ontology__obo_location", (type(None), str))

        if self.user_annotations__enable:
            # TODO, replace this with a factory pattern once we have more than one way
            # to do annotations.  currently only local_file_csv
            if self.user_annotations__type != "local_file_csv":
                raise ConfigurationError('The only annotation type support is "local_file_csv"')

            dirname = self.user_annotations__local_file_csv__directory
            filename = self.user_annotations__local_file_csv__file

            if filename is not None and dirname is not None:
                raise ConfigurationError("'annotations-file' and 'annotations-dir' may not be used together.")

            if filename is not None:
                lf_name, lf_ext = splitext(filename)
                if lf_ext and lf_ext != ".csv":
                    raise ConfigurationError(f"annotation file type must be .csv: {filename}")

            if dirname is not None and not isdir(dirname):
                try:
                    mkdir(dirname)
                except OSError:
                    raise ConfigurationError("Unable to create directory specified by --annotations-dir")

            self.user_annotations = AnnotationsLocalFile(dirname, filename)

            # if the user has specified a fixed label file, go ahead and validate it
            # so that we can remove errors early in the process.
            if self.single_dataset__datapath and self.user_annotations__local_file_csv__file:
                with self.matrix_data_cache_manager.data_adaptor(self.single_dataset__datapath, self) as data_adaptor:
                    data_adaptor.check_new_labels(self.user_annotations.read_labels(data_adaptor))

            if self.user_annotations__ontology__enable or self.user_annotations__ontology__obo_location:
                try:
                    self.user_annotations.load_ontology(self.user_annotations__ontology__obo_location)
                except OntologyLoadFailure as e:
                    raise ConfigurationError("Unable to load ontology terms\n" + str(e))

        else:
            if self.user_annotations__type == "local_file_csv":
                dirname = self.user_annotations__local_file_csv__directory
                filename = self.user_annotations__local_file_csv__file
                if filename is not None:
                    context["messsagefn"]("Warning: --annotations-file ignored as annotations are disabled.")
                if dirname is not None:
                    context["messagefn"]("Warning: --annotations-dir ignored as annotations are disabled.")

            if self.user_annotations__ontology__enable:
                context["messagefn"](
                    "Warning: --experimental-annotations-ontology" " ignored as annotations are disabled."
                )
            if self.user_annotations__ontology__obo_location is not None:
                context["messagefn"](
                    "Warning: --experimental-annotations-ontology-obo" " ignored as annotations are disabled."
                )

    def handle_embeddings(self, context):
        self.__check_attr("embeddings__names", (list, tuple))
        self.__check_attr("embeddings__enable_reembedding", bool)

        if self.single_dataset__datapath:
            if self.embeddings__enable_reembedding:
                matrix_data_loader = MatrixDataLoader(self.single_dataset__datapath)
                if matrix_data_loader.matrix_data_type() != MatrixDataType.H5AD:
                    raise ConfigurationError("'enable-reembedding is only supported with H5AD files.")
                if self.adaptor__anndata_adaptor__backed:
                    raise ConfigurationError("enable-reembedding is not supported when run in --backed mode.")

    def handle_diffexp(self, context):
        self.__check_attr("diffexp__enable", bool)
        self.__check_attr("diffexp__lfc_cutoff", float)
        self.__check_attr("diffexp__top_n", int)

        if self.single_dataset__datapath:
            with self.matrix_data_cache_manager.data_adaptor(self.single_dataset__datapath, self) as data_adaptor:
                if self.diffexp__enable and data_adaptor.parameters.get("diffexp_may_be_slow", False):
                    context["messagefn"](
                        f"CAUTION: due to the size of your dataset, "
                        f"running differential expression may take longer or fail."
                    )

    def handle_adaptor(self, context):
        # cxg
        self.__check_attr("adaptor__cxg_adaptor__tiledb_ctx", dict)
        from server.data_cxg.cxg_adaptor import CxgAdaptor

        CxgAdaptor.set_tiledb_context(self.adaptor__cxg_adaptor__tiledb_ctx)

        # anndata
        self.__check_attr("adaptor__anndata_adaptor__backed", bool)

    def handle_limits(self, context):
        self.__check_attr("limits__diffexp_cellcount_max", (type(None), int))
        self.__check_attr("limits__column_request_max", (type(None), int))

    def get_title(self, data_adaptor):
        return self.single_dataset__title if self.single_dataset__title else data_adaptor.get_title()

    def get_about(self, data_adaptor):
        return self.single_dataset__about if self.single_dataset__about else data_adaptor.get_about()

    def get_client_config(self, data_adaptor, annotation=None):
        """
        Return the configuration as required by the /config REST route
        """

        # FIXME The current set of config is not consistently presented:
        # we have camalCase, hyphen-text, and underscore_text

        # make sure the configuration has been checked.
        self.check_config()

        # features
        features = [f.todict() for f in data_adaptor.get_features(annotation)]

        # display_names
        title = self.get_title(data_adaptor)
        about = self.get_about(data_adaptor)

        display_names = dict(engine=data_adaptor.get_name(), dataset=title)

        # library_versions
        library_versions = {}
        library_versions.update(data_adaptor.get_library_versions())
        library_versions["cellxgene"] = cellxgene_version

        # links
        links = {"about-dataset": about}

        # parameters
        parameters = {
            "layout": self.embeddings__names,
            "max-category-items": self.presentation__max_categories,
            "obs_names": self.single_dataset__obs_names,
            "var_names": self.single_dataset__var_names,
            "diffexp_lfc_cutoff": self.diffexp__lfc_cutoff,
            "backed": self.adaptor__anndata_adaptor__backed,
            "disable-diffexp": not self.diffexp__enable,
            "enable-reembedding": self.embeddings__enable_reembedding,
            "annotations": False,
            "annotations_file": None,
            "annotations_dir": None,
            "annotations_cell_ontology_enabled": False,
            "annotations_cell_ontology_obopath": None,
            "annotations_cell_ontology_terms": None,
            "diffexp-may-be-slow": False,
            "about_legal_tos": self.server__about_legal_tos,
            "about_legal_privacy": self.server__about_legal_privacy,
        }

        data_adaptor.update_parameters(parameters)
        if annotation:
            annotation.update_parameters(parameters, data_adaptor)

        # gather it all together
        c = {}
        config = c["config"] = {}
        config["features"] = features
        config["displayNames"] = display_names
        config["library_versions"] = library_versions
        config["links"] = links
        config["parameters"] = parameters
        config["limits"] = {
            'column_request_max': self.limits__column_request_max,
            'diffexp_cellcount_max': self.limits__diffexp_cellcount_max,
        }

        return c

    def exceeds_limit(self, limit_name, value):
        limit_value = getattr(self, "limits__" + limit_name, None)
        if limit_value is None:  # disabled
            return False
        return value > limit_value<|MERGE_RESOLUTION|>--- conflicted
+++ resolved
@@ -188,22 +188,15 @@
         context = dict(messagefn=messagefn)
 
         self.handle_server(context)
-<<<<<<< HEAD
         self.handle_adaptor(context)
-=======
         self.handle_data_locator(context)
         self.handle_presentation(context)
->>>>>>> bff57451
         self.handle_single_dataset(context)
         self.handle_multi_dataset(context)
         self.handle_user_annotations(context)
         self.handle_embeddings(context)
         self.handle_diffexp(context)
-<<<<<<< HEAD
-=======
-        self.handle_adaptor(context)
         self.handle_limits(context)
->>>>>>> bff57451
 
         self.is_completed = True
         self.check_config()
