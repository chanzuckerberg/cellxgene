--- conflicted
+++ resolved
@@ -1,6 +1,3 @@
-# -*- coding: utf-8 -*-
-
-
 from server import __version__ as cellxgene_version
 from flatten_dict import flatten
 from os import mkdir, environ
@@ -116,14 +113,6 @@
     def __mapping(self, config):
         """Create a mapping from attribute names to (location in the config tree, value)"""
 
-<<<<<<< HEAD
-        # special case for limits, which are separately partitioned as a dict
-        if config.get("limits", {}):
-            self.limits.update(config["limits"])
-            del config["limits"]
-
-        flat_config = flatten(config)
-=======
         dc = copy.deepcopy(config)
         mapping = {}
 
@@ -133,8 +122,12 @@
             mapping["adaptor__cxg_adaptor__tiledb_ctx"] = (("adaptor", "cxg_adaptor", "tiledb_ctx"), val)
             del dc["adaptor"]["cxg_adaptor"]["tiledb_ctx"]
 
+        # special case for limits, which are separately partitioned as a dict
+        if "limits" in config:
+            self.limits.update(config["limits"])
+            del config["limits"]
+
         flat_config = flatten(dc)
->>>>>>> d4579888
         for key, value in flat_config.items():
             # name of the attribute
             attr = "__".join(key)
