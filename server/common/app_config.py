# -*- coding: utf-8 -*-


from server import __version__ as cellxgene_version
from flatten_dict import flatten
from os import mkdir, environ
from os.path import splitext, basename, isdir
import sys
from urllib.parse import urlparse
import yaml
import copy

from server.common.default_config import get_default_config
from server.common.errors import ConfigurationError, DatasetAccessError, OntologyLoadFailure
from server.data_common.matrix_loader import MatrixDataLoader, MatrixDataCacheManager, MatrixDataType
from server.common.utils import find_available_port, is_port_available
import warnings
from server.common.annotations import AnnotationsLocalFile
from server.common.utils import custom_format_warning

DEFAULT_SERVER_PORT = int(environ.get("CXG_SERVER_PORT", "5005"))
# anything bigger than this will generate a special message
BIG_FILE_SIZE_THRESHOLD = 100 * 2 ** 20  # 100MB

""" Default limits for requests """
Default_Limits = {
    # Max number of columns that may be requested for /annotations or /data routes.
    # This is a simplistic means of preventing excess resource consumption (eg,
    # requesting the entire X matrix in one request) or other DoS style attacks/errors.
    # Set to None to disable check.
    "column_request_max": 32,
    # Max number of cells that will be accepted for differential expression.
    # Set to None to disable the check.
    "diffexp_cellcount_max": None,  # None is disabled
}


class AppFeature(object):
    def __init__(self, path, available=False, method="POST", extra={}):
        self.path = path
        self.available = available
        self.method = method
        self.extra = extra
        for k, v in extra.items():
            setattr(self, k, v)

    def todict(self):
        d = dict(available=self.available, method=self.method, path=self.path)
        d.update(self.extra)
        return d


class AppConfig(object):
    def __init__(self):

        self.default_config = get_default_config()
        self.attr_checked = {k: False for k in self.__mapping(self.default_config).keys()}

        dc = self.default_config
        try:
            self.server__verbose = dc["server"]["verbose"]
            self.server__debug = dc["server"]["debug"]
            self.server__host = dc["server"]["host"]
            self.server__port = dc["server"]["port"]
            self.server__scripts = dc["server"]["scripts"]
            self.server__open_browser = dc["server"]["open_browser"]
            self.server__about_legal_tos = dc["server"]["about_legal_tos"]
            self.server__about_legal_privacy = dc["server"]["about_legal_privacy"]
            self.server__force_https = dc["server"]["force_https"]
            self.server__flask_secret_key = dc["server"]["flask_secret_key"]
            self.server__generate_cache_control_headers = dc["server"]["generate_cache_control_headers"]
            self.server__server_timing_headers = dc["server"]["server_timing_headers"]

            self.multi_dataset__dataroot = dc["multi_dataset"]["dataroot"]
            self.multi_dataset__index = dc["multi_dataset"]["index"]
            self.multi_dataset__allowed_matrix_types = dc["multi_dataset"]["allowed_matrix_types"]
            self.multi_dataset__matrix_cache__max_datasets = dc["multi_dataset"]["matrix_cache"]["max_datasets"]
            self.multi_dataset__matrix_cache__timelimit_s = dc["multi_dataset"]["matrix_cache"]["timelimit_s"]

            self.single_dataset__datapath = dc["single_dataset"]["datapath"]
            self.single_dataset__obs_names = dc["single_dataset"]["obs_names"]
            self.single_dataset__var_names = dc["single_dataset"]["var_names"]
            self.single_dataset__about = dc["single_dataset"]["about"]
            self.single_dataset__title = dc["single_dataset"]["title"]

            self.user_annotations__enable = dc["user_annotations"]["enable"]
            self.user_annotations__type = dc["user_annotations"]["type"]
            self.user_annotations__local_file_csv__directory = dc["user_annotations"]["local_file_csv"]["directory"]
            self.user_annotations__local_file_csv__file = dc["user_annotations"]["local_file_csv"]["file"]
            self.user_annotations__ontology__enable = dc["user_annotations"]["ontology"]["enable"]
            self.user_annotations__ontology__obo_location = dc["user_annotations"]["ontology"]["obo_location"]

            self.presentation__max_categories = dc["presentation"]["max_categories"]

            self.embeddings__names = dc["embeddings"]["names"]
            self.embeddings__enable_reembedding = dc["embeddings"]["enable_reembedding"]

            self.diffexp__enable = dc["diffexp"]["enable"]
            self.diffexp__lfc_cutoff = dc["diffexp"]["lfc_cutoff"]

            self.data_locator__s3__region_name = dc["data_locator"]["s3"]["region_name"]

            self.adaptor__cxg_adaptor__tiledb_ctx = dc["adaptor"]["cxg_adaptor"]["tiledb_ctx"]
            self.adaptor__anndata_adaptor__backed = dc["adaptor"]["anndata_adaptor"]["backed"]

        except KeyError as e:
            raise ConfigurationError(f"Unexpected config: {str(e)}")

        # Used for various limits, eg, size of requests.  Not currently configurable.
        self.limits = Default_Limits

        # The annotation object is created during complete_config and stored here.
        self.user_annotations = None

        # The matrix data cache manager is created during the complete_config and stored here.
        self.matrix_data_cache_manager = None

        # Set to true when config_completed is called
        self.is_completed = False

    def check_config(self):
        if not self.is_completed:
            raise ConfigurationError("The configuration has not been completed")
        mapping = self.__mapping(self.default_config)
        for key in mapping.keys():
            if not self.attr_checked[key]:
                raise ConfigurationError(f"The attr '{key}' has not been checked")

    def __mapping(self, config):
        """Create a mapping from attribute names to (location in the config tree, value)"""

        dc = copy.deepcopy(config)
        mapping = {}

        # special case for tiledb_ctx whose value is a dict.
        val = config.get("adaptor", {}).get("cxg_adaptor", {}).get("tiledb_ctx")
        if val is not None:
            mapping["adaptor__cxg_adaptor__tiledb_ctx"] = (("adaptor", "cxg_adaptor", "tiledb_ctx"), val)
            del dc["adaptor"]["cxg_adaptor"]["tiledb_ctx"]

        flat_config = flatten(dc)
        for key, value in flat_config.items():
            # name of the attribute
            attr = "__".join(key)
            mapping[attr] = (key, value)

        return mapping

    def update_from_config_file(self, config_file):
        with open(config_file) as fyaml:
            config = yaml.load(fyaml, Loader=yaml.FullLoader)

        mapping = self.__mapping(config)
        for attr, (key, value) in mapping.items():
            if not hasattr(self, attr):
                raise ConfigurationError(f"Unknown key from config file: {key}")
            try:
                setattr(self, attr, value)
            except KeyError:
                raise ConfigurationError(f"Unable to set config attribute: {key}")

            self.attr_checked[attr] = False

        self.is_completed = False

    def update(self, **kw):
        for key, value in kw.items():
            if not hasattr(self, key):
                raise ConfigurationError(f"unknown config parameter {key}.")
            try:
                setattr(self, key, value)
            except KeyError:
                raise ConfigurationError(f"Unable to set config parameter {key}.")

            self.attr_checked[key] = False

        self.is_completed = False

    def changes_from_default(self):
        """Return all the attribute that are different from the default"""
        mapping = self.__mapping(self.default_config)
        diff = []
        for attrname, (key, defval) in mapping.items():
            curval = getattr(self, attrname)
            if curval != defval:
                diff.append((attrname, curval, defval))
        return diff

    def complete_config(self, messagefn=None):
        """The configure options are checked, and any additional setup based on the config
        parameters is done"""

        if messagefn is None:

            def noop(message):
                pass

            messagefn = noop

        # TODO: to give better error messages we can add a mapping between where each config
        # attribute originated (e.g. command line argument or config file), then in the error
        # messages we can give correct context for attributes with bad value.
        context = dict(messagefn=messagefn)

        self.handle_server(context)
        self.handle_data_locator(context)
        self.handle_presentation(context)
        self.handle_single_dataset(context)
        self.handle_multi_dataset(context)
        self.handle_user_annotations(context)
        self.handle_embeddings(context)
        self.handle_diffexp(context)
        self.handle_adaptor(context)

        self.is_completed = True
        self.check_config()

    def __check_attr(self, attrname, vtype):
        val = getattr(self, attrname)
        if type(vtype) in (list, tuple):
            if type(val) not in vtype:
                tnames = ",".join([x.__name__ for x in vtype])
                raise ConfigurationError(
                    f"Invalid type for attribute: {attrname}, expected types ({tnames}), got {type(val).__name__}"
                )
        else:
            if type(val) != vtype:
                raise ConfigurationError(
                    f"Invalid type for attribute: {attrname}, "
                    f"expected type {vtype.__name__}, got {type(val).__name__}"
                )

        self.attr_checked[attrname] = True

    def handle_server(self, context):
        self.__check_attr("server__verbose", bool)
        self.__check_attr("server__debug", bool)
        self.__check_attr("server__host", str)
        self.__check_attr("server__port", (type(None), int))
        self.__check_attr("server__scripts", (list, tuple))
        self.__check_attr("server__open_browser", bool)
        self.__check_attr("server__force_https", bool)
        self.__check_attr("server__flask_secret_key", (type(None), str))
        self.__check_attr("server__generate_cache_control_headers", bool)
<<<<<<< HEAD
        self.__check_attr("server__about_legal_tos", (type(None), str))
        self.__check_attr("server__about_legal_privacy", (type(None), str))
=======
        self.__check_attr("server__server_timing_headers", bool)
>>>>>>> b466d952

        if self.server__port:
            if not is_port_available(self.server__host, self.server__port):
                raise ConfigurationError(
                    f"The port selected {self.server__port} is in use, please configure an open port."
                )
        else:
            self.server__port = find_available_port(self.server__host, DEFAULT_SERVER_PORT)

        if self.server__debug:
            context["messagefn"]("in debug mode, setting verbose=True and open_browser=False")
            self.server__verbose = True
            self.server__open_browser = False
        else:
            warnings.formatwarning = custom_format_warning

        if not self.server__verbose:
            sys.tracebacklimit = 0

        # secret key:
        #   first, from CXG_SECRET_KEY environment variable
        #   second, from config file
        self.server__flask_secret_key = environ.get("CXG_SECRET_KEY", self.server__flask_secret_key)

    def handle_data_locator(self, context):
        self.__check_attr("data_locator__s3__region_name", (type(None), str))

    def handle_presentation(self, context):
        self.__check_attr("presentation__max_categories", int)

    def handle_single_dataset(self, context):
        self.__check_attr("single_dataset__datapath", (str, type(None)))
        self.__check_attr("single_dataset__title", (str, type(None)))
        self.__check_attr("single_dataset__about", (str, type(None)))
        self.__check_attr("single_dataset__obs_names", (str, type(None)))
        self.__check_attr("single_dataset__var_names", (str, type(None)))

        if self.single_dataset__datapath is None:
            if self.multi_dataset__dataroot is None:
                # TODO:  change the error message once dataroot is fully supported
                raise ConfigurationError("missing datapath")
            return
        else:
            if self.multi_dataset__dataroot is not None:
                raise ConfigurationError("must supply only one of datapath or dataroot")

        # create the matrix data cache manager:
        if self.matrix_data_cache_manager is None:
            self.matrix_data_cache_manager = MatrixDataCacheManager(max_cached=1, timelimit_s=None)

        # preload this data set
        matrix_data_loader = MatrixDataLoader(self.single_dataset__datapath)
        try:
            matrix_data_loader.pre_load_validation()
        except DatasetAccessError as e:
            raise ConfigurationError(str(e))

        file_size = matrix_data_loader.file_size()
        file_basename = basename(self.single_dataset__datapath)
        if file_size > BIG_FILE_SIZE_THRESHOLD:
            context["messagefn"](f"Loading data from {file_basename}, this may take a while...")
        else:
            context["messagefn"](f"Loading data from {file_basename}.")

        if self.single_dataset__about:

            def url_check(url):
                try:
                    result = urlparse(url)
                    if all([result.scheme, result.netloc]):
                        return True
                    else:
                        return False
                except ValueError:
                    return False

            if not url_check(self.single_dataset__about):
                raise ConfigurationError(
                    "Must provide an absolute URL for --about. (Example format: http://example.com)"
                )

    def handle_multi_dataset(self, context):
        self.__check_attr("multi_dataset__dataroot", (type(None), str))
        self.__check_attr("multi_dataset__index", (type(None), bool, str))
        self.__check_attr("multi_dataset__allowed_matrix_types", (tuple, list))
        self.__check_attr("multi_dataset__matrix_cache__max_datasets", int)
        self.__check_attr("multi_dataset__matrix_cache__timelimit_s", (type(None), int, float))

        if self.multi_dataset__dataroot is None:
            return

        # error checking
        for mtype in self.multi_dataset__allowed_matrix_types:
            try:
                MatrixDataType(mtype)
            except ValueError:
                raise ConfigurationError(f'Invalid matrix type in "allowed_matrix_types": {mtype}')

        # create the matrix data cache manager:
        if self.matrix_data_cache_manager is None:
            self.matrix_data_cache_manager = MatrixDataCacheManager(
                max_cached=self.multi_dataset__matrix_cache__max_datasets,
                timelimit_s=self.multi_dataset__matrix_cache__timelimit_s,
            )

    def handle_user_annotations(self, context):
        self.__check_attr("user_annotations__enable", bool)
        self.__check_attr("user_annotations__type", str)
        self.__check_attr("user_annotations__local_file_csv__directory", (type(None), str))
        self.__check_attr("user_annotations__local_file_csv__file", (type(None), str))
        self.__check_attr("user_annotations__ontology__enable", bool)
        self.__check_attr("user_annotations__ontology__obo_location", (type(None), str))

        if self.user_annotations__enable:
            # TODO, replace this with a factory pattern once we have more than one way
            # to do annotations.  currently only local_file_csv
            if self.user_annotations__type != "local_file_csv":
                raise ConfigurationError('The only annotation type support is "local_file_csv"')

            dirname = self.user_annotations__local_file_csv__directory
            filename = self.user_annotations__local_file_csv__file

            if filename is not None and dirname is not None:
                raise ConfigurationError("'annotations-file' and 'annotations-dir' may not be used together.")

            if filename is not None:
                lf_name, lf_ext = splitext(filename)
                if lf_ext and lf_ext != ".csv":
                    raise ConfigurationError(f"annotation file type must be .csv: {filename}")

            if dirname is not None and not isdir(dirname):
                try:
                    mkdir(dirname)
                except OSError:
                    raise ConfigurationError("Unable to create directory specified by --annotations-dir")

            self.user_annotations = AnnotationsLocalFile(dirname, filename)

            # if the user has specified a fixed label file, go ahead and validate it
            # so that we can remove errors early in the process.
            if self.single_dataset__datapath and self.user_annotations__local_file_csv__file:
                with self.matrix_data_cache_manager.data_adaptor(self.single_dataset__datapath, self) as data_adaptor:
                    data_adaptor.check_new_labels(self.user_annotations.read_labels(data_adaptor))

            if self.user_annotations__ontology__enable or self.user_annotations__ontology__obo_location:
                try:
                    self.user_annotations.load_ontology(self.user_annotations__ontology__obo_location)
                except OntologyLoadFailure as e:
                    raise ConfigurationError("Unable to load ontology terms\n" + str(e))

        else:
            if self.user_annotations__type == "local_file_csv":
                dirname = self.user_annotations__local_file_csv__directory
                filename = self.user_annotations__local_file_csv__file
                if filename is not None:
                    context["messsagefn"]("Warning: --annotations-file ignored as annotations are disabled.")
                if dirname is not None:
                    context["messagefn"]("Warning: --annotations-dir ignored as annotations are disabled.")

            if self.user_annotations__ontology__enable:
                context["messagefn"](
                    "Warning: --experimental-annotations-ontology" " ignored as annotations are disabled."
                )
            if self.user_annotations__ontology__obo_location is not None:
                context["messagefn"](
                    "Warning: --experimental-annotations-ontology-obo" " ignored as annotations are disabled."
                )

    def handle_embeddings(self, context):
        self.__check_attr("embeddings__names", (list, tuple))
        self.__check_attr("embeddings__enable_reembedding", bool)

        if self.single_dataset__datapath:
            if self.embeddings__enable_reembedding:
                matrix_data_loader = MatrixDataLoader(self.single_dataset__datapath)
                if matrix_data_loader.matrix_data_type() != MatrixDataType.H5AD:
                    raise ConfigurationError("'enable-reembedding is only supported with H5AD files.")
                if self.adaptor__anndata_adaptor__backed:
                    raise ConfigurationError("enable-reembedding is not supported when run in --backed mode.")

    def handle_diffexp(self, context):
        self.__check_attr("diffexp__enable", bool)
        self.__check_attr("diffexp__lfc_cutoff", float)

        if self.single_dataset__datapath:
            with self.matrix_data_cache_manager.data_adaptor(self.single_dataset__datapath, self) as data_adaptor:
                if self.diffexp__enable and data_adaptor.parameters.get("diffexp_may_be_slow", False):
                    context["messagefn"](
                        f"CAUTION: due to the size of your dataset, "
                        f"running differential expression may take longer or fail."
                    )

    def handle_adaptor(self, context):
        # cxg
        self.__check_attr("adaptor__cxg_adaptor__tiledb_ctx", dict)
        from server.data_cxg.cxg_adaptor import CxgAdaptor

        CxgAdaptor.set_tiledb_context(self.adaptor__cxg_adaptor__tiledb_ctx)

        # anndata
        self.__check_attr("adaptor__anndata_adaptor__backed", bool)

    def get_title(self, data_adaptor):
        return self.single_dataset__title if self.single_dataset__title else data_adaptor.get_title()

    def get_about(self, data_adaptor):
        return self.single_dataset__about if self.single_dataset__about else data_adaptor.get_about()

    def get_client_config(self, data_adaptor, annotation=None):
        """
        Return the configuration as required by the /config REST route
        """

        # FIXME The current set of config is not consistently presented:
        # we have camalCase, hyphen-text, and underscore_text

        # make sure the configuration has been checked.
        self.check_config()

        # features
        features = [f.todict() for f in data_adaptor.get_features(annotation)]

        # display_names
        title = self.get_title(data_adaptor)
        about = self.get_about(data_adaptor)

        display_names = dict(engine=data_adaptor.get_name(), dataset=title)

        # library_versions
        library_versions = {}
        library_versions.update(data_adaptor.get_library_versions())
        library_versions["cellxgene"] = cellxgene_version

        # links
        links = {"about-dataset": about}

        # parameters
        parameters = {
            "layout": self.embeddings__names,
            "max-category-items": self.presentation__max_categories,
            "obs_names": self.single_dataset__obs_names,
            "var_names": self.single_dataset__var_names,
            "diffexp_lfc_cutoff": self.diffexp__lfc_cutoff,
            "backed": self.adaptor__anndata_adaptor__backed,
            "disable-diffexp": not self.diffexp__enable,
            "enable-reembedding": self.embeddings__enable_reembedding,
            "annotations": False,
            "annotations_file": None,
            "annotations_dir": None,
            "annotations_cell_ontology_enabled": False,
            "annotations_cell_ontology_obopath": None,
            "annotations_cell_ontology_terms": None,
            "diffexp-may-be-slow": False,
            "about_legal_tos": self.server__about_legal_tos,
            "about_legal_privacy": self.server__about_legal_privacy,
        }

        data_adaptor.update_parameters(parameters)
        if annotation:
            annotation.update_parameters(parameters, data_adaptor)

        # gather it all together
        c = {}
        config = c["config"] = {}
        config["features"] = features
        config["displayNames"] = display_names
        config["library_versions"] = library_versions
        config["links"] = links
        config["parameters"] = parameters
        config["limits"] = self.limits

        return c

    def exceeds_limit(self, limit_name, value):
        limit_value = self.limits.get(limit_name, None)
        if limit_value is None:  # disabled
            return False
        return value > limit_value<|MERGE_RESOLUTION|>--- conflicted
+++ resolved
@@ -242,12 +242,9 @@
         self.__check_attr("server__force_https", bool)
         self.__check_attr("server__flask_secret_key", (type(None), str))
         self.__check_attr("server__generate_cache_control_headers", bool)
-<<<<<<< HEAD
         self.__check_attr("server__about_legal_tos", (type(None), str))
         self.__check_attr("server__about_legal_privacy", (type(None), str))
-=======
         self.__check_attr("server__server_timing_headers", bool)
->>>>>>> b466d952
 
         if self.server__port:
             if not is_port_available(self.server__host, self.server__port):
