from http import HTTPStatus


class CellxgeneException(Exception):
    """Base class for cellxgene exceptions"""

    def __init__(self, message):
        self.message = message
        super().__init__(message)


class RequestException(CellxgeneException):
    """Baseclass for exceptions that can be raised from a request."""

    # The default status code is 400 (Bad Request)
    default_status_code = HTTPStatus.BAD_REQUEST

    def __init__(self, message, status_code=None):
        super().__init__(message)
        self.status_code = status_code or self.default_status_code


def define_exception(name, doc):
    globals()[name] = type(name, (CellxgeneException,), dict(__doc__=doc))


def define_request_exception(name, doc, default_status_code=HTTPStatus.BAD_REQUEST):
    globals()[name] = type(name, (RequestException,), dict(__doc__=doc, default_status_code=default_status_code))


define_request_exception("FilterError", "Raised when filter is malformed")
define_request_exception("JSONEncodingValueError", "Raised when data cannot be encoded into json")
define_request_exception("MimeTypeError", "Raised when incompatible MIME type selected")
define_request_exception("DatasetAccessError", "Raised when file loaded into a DataAdaptor is misformatted")
define_request_exception("DisabledFeatureError", "Raised when an attempt to use a disabled feature occurs")
define_request_exception("AnnotationsError", "Raised when an attempt to use the annotations feature fails")
define_request_exception(
    "ComputeError",
    "Raised when an error occurs during a compute algorithm (such as diffexp)",
    HTTPStatus.INTERNAL_SERVER_ERROR,
)
define_request_exception("ExceedsLimitError", "Raised when an HTTP request exceeds a limit/quota")
define_request_exception("ColorFormatException", "Raised when color helper functions encounter an unknown color format")

<<<<<<< HEAD
    pass


class AuthenticationError(Exception):
    """Raised when there is an authentication error"""

    default_status_code = HTTPStatus.UNAUTHORIZED
=======
define_exception("OntologyLoadFailure", "Raised when reading the ontology file fails")
define_exception("ConfigurationError", "Raised when checking configuration errors")
define_exception("PrepareError", "Raised when data is misprepared")
>>>>>>> 75cb513d
<|MERGE_RESOLUTION|>--- conflicted
+++ resolved
@@ -41,17 +41,11 @@
 )
 define_request_exception("ExceedsLimitError", "Raised when an HTTP request exceeds a limit/quota")
 define_request_exception("ColorFormatException", "Raised when color helper functions encounter an unknown color format")
+define_request_exception(
+    "AuthenticationError", 
+    "Raised when there is an authentication error", 
+    default_status_code = HTTPStatus.UNAUTHORIZED)              
 
-<<<<<<< HEAD
-    pass
-
-
-class AuthenticationError(Exception):
-    """Raised when there is an authentication error"""
-
-    default_status_code = HTTPStatus.UNAUTHORIZED
-=======
 define_exception("OntologyLoadFailure", "Raised when reading the ontology file fails")
 define_exception("ConfigurationError", "Raised when checking configuration errors")
 define_exception("PrepareError", "Raised when data is misprepared")
->>>>>>> 75cb513d
