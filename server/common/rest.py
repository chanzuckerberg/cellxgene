import sys
from http import HTTPStatus
import copy
import logging
from flask import make_response, jsonify, current_app, abort
from server.common.constants import Axis, DiffExpMode, JSON_NaN_to_num_warning_msg
from server.common.errors import (
    FilterError,
    JSONEncodingValueError,
    PrepareError,
    DisabledFeatureError,
)

import json
from server.data_common.fbs.matrix import decode_matrix_fbs


def abort_and_log(code, logmsg, loglevel=logging.DEBUG, include_exc_info=False):
    """
    Log the message, then abort with HTTP code. If include_exc_info is true,
    also include current exception via sys.exc_info().
    """
    if include_exc_info:
        exc_info = sys.exc_info()
    else:
        exc_info = False
    current_app.logger.log(loglevel, logmsg, exc_info=exc_info)
    # Do NOT send log message to HTTP response.
    return abort(code)


def schema_get_helper(data_adaptor, annotations):
    """helper function to gather the schema from the data source and annotations"""
    schema = data_adaptor.get_schema()
    schema = copy.deepcopy(schema)

    # add label obs annotations as needed
    if annotations is not None:
        label_schema = annotations.get_schema(data_adaptor)
        schema["annotations"]["obs"]["columns"].extend(label_schema)

    return schema


def schema_get(data_adaptor, annotations):
    schema = schema_get_helper(data_adaptor, annotations)
    return make_response(jsonify({"schema": schema}), HTTPStatus.OK)


def config_get(app_config, data_adaptor, annotations):
    config = app_config.get_client_config(data_adaptor, annotations)
    return make_response(jsonify(config), HTTPStatus.OK)


def annotations_obs_get(request, data_adaptor, annotations):
    fields = request.args.getlist("annotation-name", None)
    preferred_mimetype = request.accept_mimetypes.best_match(["application/octet-stream"])
    if preferred_mimetype != "application/octet-stream":
        return abort(HTTPStatus.NOT_ACCEPTABLE)
    try:
        labels = None
        if annotations:
            labels = annotations.read_labels(data_adaptor)
        fbs = data_adaptor.annotation_to_fbs_matrix(Axis.OBS, fields, labels)
        return make_response(fbs, HTTPStatus.OK, {"Content-Type": "application/octet-stream"})
    except KeyError as e:
        return abort_and_log(HTTPStatus.BAD_REQUEST, str(e), include_exc_info=True)


def annotations_put_fbs_helper(data_adaptor, annotations, fbs):
    """helper function to write annotations from fbs"""
    if annotations is None:
        raise DisabledFeatureError("Writable annotations are not enabled")

    new_label_df = decode_matrix_fbs(fbs)
    if not new_label_df.empty:
        data_adaptor.check_new_labels(new_label_df)
    annotations.write_labels(new_label_df, data_adaptor)


def annotations_obs_put(request, data_adaptor, annotations):
    if annotations is None:
        return abort(HTTPStatus.NOT_IMPLEMENTED)

    anno_collection = request.args.get("annotation-collection-name", default=None)
    fbs = request.get_data()

    if anno_collection is not None:
        if not annotations.is_safe_collection_name(anno_collection):
            return abort(HTTPStatus.BAD_REQUEST, "Bad annotation collection name")
        annotations.set_collection(anno_collection)

    try:
        annotations_put_fbs_helper(data_adaptor, annotations, fbs)
        res = json.dumps({"status": "OK"})
        return make_response(res, HTTPStatus.OK, {"Content-Type": "application/json"})
    except (ValueError, DisabledFeatureError, KeyError) as e:
        return abort_and_log(HTTPStatus.BAD_REQUEST, str(e), include_exc_info=True)


def annotations_var_get(request, data_adaptor, annotations):
    fields = request.args.getlist("annotation-name", None)
    preferred_mimetype = request.accept_mimetypes.best_match(["application/octet-stream"])
    if preferred_mimetype != "application/octet-stream":
        return abort(HTTPStatus.NOT_ACCEPTABLE)
    try:
        labels = None
        if annotations is not None:
            labels = annotations.read_labels(data_adaptor)
        return make_response(
            data_adaptor.annotation_to_fbs_matrix(Axis.VAR, fields, labels),
            HTTPStatus.OK,
            {"Content-Type": "application/octet-stream"},
        )
    except KeyError as e:
        return abort_and_log(HTTPStatus.BAD_REQUEST, str(e), include_exc_info=True)


def data_var_put(request, data_adaptor):
    preferred_mimetype = request.accept_mimetypes.best_match(["application/octet-stream"])
    if preferred_mimetype != "application/octet-stream":
        return abort(HTTPStatus.NOT_ACCEPTABLE)

    filter_json = request.get_json()
    filter = filter_json["filter"] if filter_json else None
    try:
        return make_response(
            data_adaptor.data_frame_to_fbs_matrix(filter, axis=Axis.VAR),
            HTTPStatus.OK,
            {"Content-Type": "application/octet-stream"},
        )
    except FilterError as e:
        return abort_and_log(HTTPStatus.BAD_REQUEST, str(e), include_exc_info=True)


def diffexp_obs_post(request, data_adaptor):
<<<<<<< HEAD
    if data_adaptor.config.disable_diffexp:
        return abort(HTTPStatus.NOT_IMPLEMENTED)
=======
    if not data_adaptor.config.diffexp__enable:
        return make_response(f"diffexp not supported.", HTTPStatus.BAD_REQUEST)
>>>>>>> 8180be83

    args = request.get_json()
    try:
        # TODO: implement varfilter mode
        mode = DiffExpMode(args["mode"])

        if mode == DiffExpMode.VAR_FILTER or "varFilter" in args:
            return abort_and_log(HTTPStatus.NOT_IMPLEMENTED, "varFilter not enabled")

        set1_filter = args.get("set1", {"filter": {}})["filter"]
        set2_filter = args.get("set2", {"filter": {}})["filter"]
        count = args.get("count", None)

        if set1_filter is None or set2_filter is None or count is None:
            return abort_and_log(HTTPStatus.BAD_REQUEST, "missing required parameter")
        if Axis.VAR in set1_filter or Axis.VAR in set2_filter:
            return abort_and_log(HTTPStatus.BAD_REQUEST, "var axis filter not enabled")

    except (KeyError, TypeError) as e:
        return abort_and_log(HTTPStatus.BAD_REQUEST, str(e), include_exc_info=True)

    try:
        diffexp = data_adaptor.diffexp_topN(set1_filter, set2_filter, count)
        return make_response(diffexp, HTTPStatus.OK, {"Content-Type": "application/json"})
    except (ValueError, DisabledFeatureError, FilterError) as e:
        return abort_and_log(HTTPStatus.BAD_REQUEST, str(e), include_exc_info=True)
    except JSONEncodingValueError:
        # JSON encoding failure, usually due to bad data. Just let it ripple up
        # to default exception handler.
        current_app.logger.warning(JSON_NaN_to_num_warning_msg)
        raise


def layout_obs_get(request, data_adaptor):
    preferred_mimetype = request.accept_mimetypes.best_match(["application/octet-stream"])
    try:
        if preferred_mimetype == "application/octet-stream":
            return make_response(
                data_adaptor.layout_to_fbs_matrix(), HTTPStatus.OK, {"Content-Type": "application/octet-stream"}
            )
        else:
            return abort(HTTPStatus.NOT_ACCEPTABLE)
    except PrepareError:
        return abort_and_log(
            HTTPStatus.NOT_IMPLEMENTED,
            f"No embedding available {request.path}",
            loglevel=logging.ERROR,
            include_exc_info=True,
        )


def layout_obs_put(request, data_adaptor):
    if not data_adaptor.config.enable_reembedding:
        return abort(HTTPStatus.NOT_IMPLEMENTED)

    preferred_mimetype = request.accept_mimetypes.best_match(["application/octet-stream"])
    if preferred_mimetype != "application/octet-stream":
<<<<<<< HEAD
        return abort(HTTPStatus.NOT_ACCEPTABLE)
=======
        return make_response(f"Unsupported MIME type '{request.accept_mimetypes}'", HTTPStatus.NOT_ACCEPTABLE)
    if not data_adaptor.config.embedding__enable_reembedding:
        return make_response(f"Computed embedding not supported.", HTTPStatus.BAD_REQUEST)
>>>>>>> 8180be83

    args = request.get_json()
    filter = args["filter"] if args else None
    if not filter:
        return abort_and_log(HTTPStatus.BAD_REQUEST, "obs filter is required")
    method = args["method"] if args else "umap"

    try:
        schema, fbs = data_adaptor.compute_embedding(method, filter)
        return make_response(
            fbs,
            HTTPStatus.OK,
            {
                "Content-Type": "application/octet-stream",
                "CxG-Schema": json.dumps(schema),
                "Access-Control-Expose-Headers": "CxG-Schema",
            },
        )
    except NotImplementedError as e:
        return abort_and_log(HTTPStatus.NOT_IMPLEMENTED, str(e), include_exc_info=True)
    except (ValueError, DisabledFeatureError, FilterError) as e:
        return abort_and_log(HTTPStatus.BAD_REQUEST, str(e), include_exc_info=True)<|MERGE_RESOLUTION|>--- conflicted
+++ resolved
@@ -134,13 +134,8 @@
 
 
 def diffexp_obs_post(request, data_adaptor):
-<<<<<<< HEAD
-    if data_adaptor.config.disable_diffexp:
+    if data_adaptor.config.diffexp__enable:
         return abort(HTTPStatus.NOT_IMPLEMENTED)
-=======
-    if not data_adaptor.config.diffexp__enable:
-        return make_response(f"diffexp not supported.", HTTPStatus.BAD_REQUEST)
->>>>>>> 8180be83
 
     args = request.get_json()
     try:
@@ -193,18 +188,12 @@
 
 
 def layout_obs_put(request, data_adaptor):
-    if not data_adaptor.config.enable_reembedding:
+    if not data_adaptor.config.embedding__enable_reembedding:
         return abort(HTTPStatus.NOT_IMPLEMENTED)
 
     preferred_mimetype = request.accept_mimetypes.best_match(["application/octet-stream"])
     if preferred_mimetype != "application/octet-stream":
-<<<<<<< HEAD
-        return abort(HTTPStatus.NOT_ACCEPTABLE)
-=======
-        return make_response(f"Unsupported MIME type '{request.accept_mimetypes}'", HTTPStatus.NOT_ACCEPTABLE)
-    if not data_adaptor.config.embedding__enable_reembedding:
-        return make_response(f"Computed embedding not supported.", HTTPStatus.BAD_REQUEST)
->>>>>>> 8180be83
+        return abort(HTTPStatus.NOT_ACCEPTABLE)
 
     args = request.get_json()
     filter = args["filter"] if args else None
