import argparse
import logging
import os
import sys
import webbrowser

from flask import Flask
from flask_caching import Cache
from flask_compress import Compress
from flask_cors import CORS
from flask_restful_swagger_2 import get_swagger_blueprint

from .rest_api.rest import get_api_resources
from .util.utils import Float32JSONEncoder, whole_number
from .web import webapp

REACTIVE_LIMIT = 1_000_000

app = Flask(__name__, static_folder="web/static")
app.json_encoder = Float32JSONEncoder
cache = Cache(app, config={"CACHE_TYPE": "simple", "CACHE_DEFAULT_TIMEOUT": 860000})
Compress(app)
CORS(app)

# Config
SECRET_KEY = os.environ.get("CXG_SECRET_KEY", default="SparkleAndShine")

app.config.update(
    SECRET_KEY=SECRET_KEY,
)

# Application Data
data = None


# A list of swagger document objects
docs = []
resources = get_api_resources()
docs.append(resources.get_swagger_doc())

app.register_blueprint(webapp.bp)
app.register_blueprint(resources.blueprint)
app.register_blueprint(
    get_swagger_blueprint(docs, "/api/swagger", produces=["application/json"], title="cellxgene rest api",
                          description="An API connecting ExpressionMatrix2 clustering algorithm to cellxgene"))

app.add_url_rule("/", endpoint="index")


def create_cli():
    parser = argparse.ArgumentParser(formatter_class=argparse.RawTextHelpFormatter)
    parser.description = """
synopsis:
cellxgene <command> <data> [options]

description:

cellxgene is a local web application for exploring single cell expression.
    """
    parser.add_argument("-V", "--version", help="show version and exit")
    subparsers = parser.add_subparsers(dest="command")
    subparsers.required = True
    launch_group = subparsers.add_parser("launch", help="launch web application",
                                         formatter_class=argparse.RawTextHelpFormatter)
    launch_group.description = """
    cellxgene launches a local web application for exploring single cell expression data.

    Data must be in a format that cellxgene expects [[ how to format ]]

    examples:
    To run with the example dataset:

        cellxgene example_dataset/pbmc3k.h5ad --title PBMC3K

    To run with your own data with tsne layout:

        cellxgene <your data file> --title <your title> -l tsne

    To indicate that the human-readable variable annotation is named 'gene_names', and the human-readable observation
    is 'cell_names':

        cellxgene mydata.h5ad -var-name gene_names -obs-name cell_names
        """
    launch_group.epilog = """
    annotation names:
    The data viewer requires a unique, human readable name for each observation and variable.  These are used for
    various application features, such as the ability to view expression by gene. When launching cellxgene, appropriate
    observation and variable annotations must be identified.

    If --obs-name or --var-name parameters are specified, values in the named annotations will be used. If not
    specified, the observation and variable index values will name each respectively.  An error will generated if the
    values for each are not unique.
        """
    launch_group.add_argument("data", metavar="data", help="file containing the data to display")
    launch_group.add_argument("--title", "-t", help="title to display -- if this is omitted the title will be the name "
                                                    "of the data file.")
    launch_group.add_argument(
        "--listen-all",
        help="bind to all interfaces (this makes the server accessible beyond this computer)",
        action="store_true")
    launch_group.add_argument("--port", help="port to run server on", type=int, default=5005)
    launch_group.add_argument("-v", "--verbose", action="store_true",
                              help="more verbose output, including outputting warnings and every REST request")
    launch_group.add_argument("--debug", action="store_true", help=argparse.SUPPRESS)
    launch_group.add_argument("--no-open", help="do not launch the webbrowser", action="store_false",
                              dest="open_browser")
    launch_group.add_argument("--obs-names", help="Annotation name to use as unique, human-readable observation name")
    launch_group.add_argument("--var-names", help="Annotation name to use as unique, human-readable variable name")
    launch_group.add_argument(
        "--max-category-items",
        type=whole_number,
        help="Limit for the cardinality of a categorical annotation, beyond which the"
             " annotation will not be available for user selection in the front-end",
        default=100)
    # TODO scanpy specific; rethink when we add another engine
    computation_group = launch_group.add_argument_group('computational arguments')
    # TODO these choices should be generated from the actual available methods see GH issue #94
    computation_group.add_argument("-l", "--layout", choices=["umap", "tsne"], default="umap",
                                   help="Algorithm to use for graph layout")
    computation_group.add_argument("-d", "--diffexp", choices=["ttest"], default="ttest",
                                   help="Algorithm to used to calculate differential expression")
    return parser


def run_scanpy(args):
    host = "0.0.0.0"  # Necessary for redirection
    title = args.title
    if not title:
<<<<<<< HEAD
        title = os.path.basename(os.path.normpath(args.data_directory))
    api_base = f"http://{host}:{args.port}/api/"
=======
        file_parts = os.path.splitext(os.path.basename(args.data))
        title = file_parts[0]
    if args.listen_all:
        host = "0.0.0.0"
    else:
        host = "127.0.0.1"
    cellxgene_url = f"http://{host}:{args.port}"
    api_base = f"{cellxgene_url}/api/"
>>>>>>> 6e46a65c
    app.config.update(
        DATASET_TITLE=title,
        CXG_API_BASE=api_base
    )

    if not args.verbose:
        log = logging.getLogger('werkzeug')
        log.setLevel(logging.ERROR)
    from .scanpy_engine.scanpy_engine import ScanpyEngine
<<<<<<< HEAD
    app.data = ScanpyEngine(args.data_directory, schema="data_schema.json",
                            graph_method=args.layout, diffexp_method=args.diffexp)
    app.run(host=host, debug=True, port=args.port)
=======
    print(f"Loading data from {args.data} (this may take a while)")
    app.data = ScanpyEngine(args.data, args)
    print(f"Launching cellxgene")
    if args.open_browser:
        webbrowser.open(cellxgene_url)
    print(f"Please go to {cellxgene_url}")
    app.run(host=host, debug=args.debug, port=args.port)
>>>>>>> 6e46a65c


def main():
    parser = create_cli()
    args = parser.parse_args()
    # Debug sets up developer mode
    if args.debug:
        args.verbose = True
        args.open_browser = False
    if not args.verbose:
        sys.tracebacklimit = 0
    # TODO pick engine based on input file
    print("cellxgene starting...\n")
    run_scanpy(args)<|MERGE_RESOLUTION|>--- conflicted
+++ resolved
@@ -126,10 +126,6 @@
     host = "0.0.0.0"  # Necessary for redirection
     title = args.title
     if not title:
-<<<<<<< HEAD
-        title = os.path.basename(os.path.normpath(args.data_directory))
-    api_base = f"http://{host}:{args.port}/api/"
-=======
         file_parts = os.path.splitext(os.path.basename(args.data))
         title = file_parts[0]
     if args.listen_all:
@@ -138,7 +134,6 @@
         host = "127.0.0.1"
     cellxgene_url = f"http://{host}:{args.port}"
     api_base = f"{cellxgene_url}/api/"
->>>>>>> 6e46a65c
     app.config.update(
         DATASET_TITLE=title,
         CXG_API_BASE=api_base
@@ -148,11 +143,6 @@
         log = logging.getLogger('werkzeug')
         log.setLevel(logging.ERROR)
     from .scanpy_engine.scanpy_engine import ScanpyEngine
-<<<<<<< HEAD
-    app.data = ScanpyEngine(args.data_directory, schema="data_schema.json",
-                            graph_method=args.layout, diffexp_method=args.diffexp)
-    app.run(host=host, debug=True, port=args.port)
-=======
     print(f"Loading data from {args.data} (this may take a while)")
     app.data = ScanpyEngine(args.data, args)
     print(f"Launching cellxgene")
@@ -160,7 +150,6 @@
         webbrowser.open(cellxgene_url)
     print(f"Please go to {cellxgene_url}")
     app.run(host=host, debug=args.debug, port=args.port)
->>>>>>> 6e46a65c
 
 
 def main():
