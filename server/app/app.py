--- conflicted
+++ resolved
@@ -139,19 +139,10 @@
         log = logging.getLogger('werkzeug')
         log.setLevel(logging.ERROR)
     from .scanpy_engine.scanpy_engine import ScanpyEngine
-<<<<<<< HEAD
+    print(f"Loading data from {args.data}")
     app.data = ScanpyEngine(args.data, layout_method=args.layout, diffexp_method=args.diffexp,
                             category_selection_limit=args.category_selection_limit)
-    if args.listen_all:
-        host = "0.0.0.0"
-    else:
-        host = "127.0.0.1"
-=======
-    print(f"Loading data from {args.data}")
-    app.data = ScanpyEngine(args.data, layout_method=args.layout, diffexp_method=args.diffexp)
     print(f"Launching cellxgene")
-
->>>>>>> 19fd9642
     if args.open_browser:
         webbrowser.open(cellxgene_url)
     print(f"Please go to {cellxgene_url}")
