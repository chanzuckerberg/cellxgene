import os
import datetime

from flask import Flask, redirect, current_app, make_response, render_template, abort
from flask import Blueprint, request, send_from_directory
from flask_caching import Cache
from flask_compress import Compress
from flask_cors import CORS
from flask_restful import Api, Resource

from http import HTTPStatus

import server.common.rest as common_rest
from server.common.errors import DatasetAccessError
from server.common.utils import path_join, Float32JSONEncoder
from server.common.data_locator import DataLocator
from server.common.health import health_check
from server.data_common.matrix_loader import MatrixDataLoader

from functools import wraps

webbp = Blueprint("webapp", "server.common.web", template_folder="templates")


@webbp.route("/", methods=["GET"])
def dataset_index(dataset=None):
    config = current_app.app_config
    if dataset is None:
        if config.single_dataset__datapath:
            location = config.single_dataset__datapath
        else:
            return dataroot_index()
    else:
        location = path_join(config.multi_dataset__dataroot, dataset)

    scripts = config.server__scripts

    try:
        cache_manager = current_app.matrix_data_cache_manager
        with cache_manager.data_adaptor(location, config) as data_adaptor:
            dataset_title = config.get_title(data_adaptor)
            return render_template("index.html", datasetTitle=dataset_title, SCRIPTS=scripts)
    except DatasetAccessError as e:
        return make_response(f"Invalid dataset {dataset}: {str(e)}", HTTPStatus.BAD_REQUEST)


@webbp.route("/favicon.png", methods=["GET"])
def favicon():
    return send_from_directory(os.path.join(webbp.root_path, "static/img/"), "favicon.png")


@webbp.route("/health", methods=["GET"])
def health():
    config = current_app.app_config
    return health_check(config)


def get_data_adaptor(dataset=None):
    config = current_app.app_config

    if dataset is None:
        datapath = config.single_dataset__datapath
    else:
        datapath = path_join(config.multi_dataset__dataroot, dataset)
        # path_join returns a normalized path.  Therefore it is
        # sufficient to check that the datapath starts with the
        # dataroot to determine that the datapath is under the dataroot.
        if not datapath.startswith(config.multi_dataset__dataroot):
            raise DatasetAccessError("Invalid dataset {dataset}")

    if datapath is None:
        return make_response("Dataset must be supplied", HTTPStatus.BAD_REQUEST)

    cache_manager = current_app.matrix_data_cache_manager
    return cache_manager.data_adaptor(datapath, config)


def rest_get_data_adaptor(func):
    @wraps(func)
    def wrapped_function(self, dataset=None):
        try:
            with get_data_adaptor(dataset) as data_adaptor:
                return func(self, data_adaptor)
        except DatasetAccessError as e:
            return make_response(f"Invalid dataset {dataset}: {str(e)}", HTTPStatus.BAD_REQUEST)

    return wrapped_function


def static_redirect(dataset, therest):
    """ redirect all static requests to the standard location """
    return redirect(f"/static/{therest}", code=301)


def dataroot_test_index():
    # the following index page is meant for testing/debugging purposes
    data = '<!doctype html><html lang="en">'
    data += "<head><title>Hosted Cellxgene</title></head>"
    data += "<body><H1>Welcome to cellxgene</H1>"

    try:
        config = current_app.app_config
        locator = DataLocator(config.multi_dataset__dataroot)
        datasets = []
        for fname in locator.ls():
            location = path_join(config.multi_dataset__dataroot, fname)
            try:
                MatrixDataLoader(location, app_config=config)
                datasets.append(fname)
            except DatasetAccessError:
                # skip over invalid datasets
                pass

        data += "<br/>Select one of these datasets...<br/>"
        data += "<ul>"
        datasets.sort()
        for dataset in datasets:
            data += f"<li><a href={dataset}>{dataset}</a></li>"
        data += "</ul>"
    except Exception as e:
<<<<<<< HEAD
        data += f'<br/>Unable to locate datasets from {config.multi_dataset__dataroot}: {str(e)}'
=======
        data += f"<br/>Unable to locate datasets from {config.dataroot}: {str(e)}"
>>>>>>> 1351c8f7

    data += "</body></html>"
    return make_response(data)


def dataroot_index():
    # Handle the base url for the cellxgene server when running in multi dataset mode
    config = current_app.app_config
    if not config.multi_dataset__index:
        abort(404)
    elif config.multi_dataset__index is True:
        return dataroot_test_index()
    else:
        return redirect(config.multi_dataset__index)


class SchemaAPI(Resource):
    @rest_get_data_adaptor
    def get(self, data_adaptor):
        return common_rest.schema_get(data_adaptor, current_app.annotations)


class ConfigAPI(Resource):
    @rest_get_data_adaptor
    def get(self, data_adaptor):
        return common_rest.config_get(current_app.app_config, data_adaptor, current_app.annotations)


class AnnotationsObsAPI(Resource):
    @rest_get_data_adaptor
    def get(self, data_adaptor):
        return common_rest.annotations_obs_get(request, data_adaptor, current_app.annotations)

    @rest_get_data_adaptor
    def put(self, data_adaptor):
        return common_rest.annotations_obs_put(request, data_adaptor, current_app.annotations)


class AnnotationsVarAPI(Resource):
    @rest_get_data_adaptor
    def get(self, data_adaptor):
        return common_rest.annotations_var_get(request, data_adaptor, current_app.annotations)


class DataVarAPI(Resource):
    @rest_get_data_adaptor
    def put(self, data_adaptor):
        return common_rest.data_var_put(request, data_adaptor)


class DiffExpObsAPI(Resource):
    @rest_get_data_adaptor
    def post(self, data_adaptor):
        return common_rest.diffexp_obs_post(request, data_adaptor)


class LayoutObsAPI(Resource):
    @rest_get_data_adaptor
    def get(self, data_adaptor):
        return common_rest.layout_obs_get(request, data_adaptor)

    @rest_get_data_adaptor
    def put(self, data_adaptor):
        return common_rest.layout_obs_put(request, data_adaptor)


def get_api_resources(bp_api):
    api = Api(bp_api)
    # Initialization routes
    api.add_resource(SchemaAPI, "/schema")
    api.add_resource(ConfigAPI, "/config")
    # Data routes
    api.add_resource(AnnotationsObsAPI, "/annotations/obs")
    api.add_resource(AnnotationsVarAPI, "/annotations/var")
    api.add_resource(DataVarAPI, "/data/var")
    # Computation routes
    api.add_resource(DiffExpObsAPI, "/diffexp/obs")
    api.add_resource(LayoutObsAPI, "/layout/obs")
    return api


class Server:
    def __init__(self, matrix_data_cache_manager, annotations, app_config):

        self.app = Flask(__name__, static_folder="../common/web/static")
        self.app.json_encoder = Float32JSONEncoder

        self.cache = Cache(config={"CACHE_TYPE": "simple", "CACHE_DEFAULT_TIMEOUT": 860_000})
        self.cache.init_app(self.app)

        Compress(self.app)
        CORS(self.app, supports_credentials=True)

        # enable session data
        self.app.permanent_session_lifetime = datetime.timedelta(days=50 * 365)

        # Config
        SECRET_KEY = os.environ.get("CXG_SECRET_KEY", default="SparkleAndShine")
        self.app.config.update(SECRET_KEY=SECRET_KEY)

        self.app.register_blueprint(webbp)

        api_version = "/api/v0.2"
        if app_config.single_dataset__datapath:
            bp_api = Blueprint("api", __name__, url_prefix=api_version)
            resources = get_api_resources(bp_api)
            self.app.register_blueprint(resources.blueprint)

        else:
            # NOTE:  These routes only allow the dataset to be in the directory
            # of the dataroot, and not a subdirectory.  We may want to change
            # the route format at some point
            bp_api = Blueprint("api_dataset", __name__, url_prefix="/<dataset>" + api_version)
            resources = get_api_resources(bp_api)
            self.app.register_blueprint(resources.blueprint)
            self.app.add_url_rule("/<dataset>/", "dataset_index", dataset_index, methods=["GET"])
            self.app.add_url_rule(
                "/<dataset>/static/<path:therest>", "static_redirect", static_redirect, methods=["GET"]
            )

        self.app.matrix_data_cache_manager = matrix_data_cache_manager
        self.app.annotations = annotations
        self.app.app_config = app_config<|MERGE_RESOLUTION|>--- conflicted
+++ resolved
@@ -118,11 +118,7 @@
             data += f"<li><a href={dataset}>{dataset}</a></li>"
         data += "</ul>"
     except Exception as e:
-<<<<<<< HEAD
         data += f'<br/>Unable to locate datasets from {config.multi_dataset__dataroot}: {str(e)}'
-=======
-        data += f"<br/>Unable to locate datasets from {config.dataroot}: {str(e)}"
->>>>>>> 1351c8f7
 
     data += "</body></html>"
     return make_response(data)
