--- conflicted
+++ resolved
@@ -225,14 +225,7 @@
             bp_api = Blueprint("api_dataset", __name__, url_prefix="/d/<dataset>" + api_version)
             resources = get_api_resources(bp_api)
             self.app.register_blueprint(resources.blueprint)
-<<<<<<< HEAD
-            self.app.add_url_rule("/<dataset>/", "dataset_index", dataset_index, methods=["GET"])
-=======
             self.app.add_url_rule("/d/<dataset>/", "dataset_index", dataset_index, methods=["GET"])
-            self.app.add_url_rule(
-                "/d/<dataset>/static/<path:therest>", "static_redirect", static_redirect, methods=["GET"]
-            )
->>>>>>> 40c2e4c1
 
         self.app.matrix_data_cache_manager = matrix_data_cache_manager
         self.app.annotations = annotations
