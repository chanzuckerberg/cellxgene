import os
import datetime
import logging

from flask import Flask, redirect, current_app, make_response, render_template, abort
from flask import Blueprint, request, send_from_directory
from flask_caching import Cache
from flask_compress import Compress
from flask_cors import CORS
from flask_restful import Api, Resource

from http import HTTPStatus

import server.common.rest as common_rest
from server.common.errors import DatasetAccessError
from server.common.utils import path_join, Float32JSONEncoder
from server.common.data_locator import DataLocator
from server.common.health import health_check
from server.data_common.matrix_loader import MatrixDataLoader

from functools import wraps

webbp = Blueprint("webapp", "server.common.web", template_folder="templates")


@webbp.route("/", methods=["GET"])
def dataset_index(dataset=None):
    config = current_app.app_config
    if dataset is None:
        if config.single_dataset__datapath:
            location = config.single_dataset__datapath
        else:
            return dataroot_index()
    else:
        location = path_join(config.multi_dataset__dataroot, dataset)

    scripts = config.server__scripts

    try:
        cache_manager = current_app.matrix_data_cache_manager
        with cache_manager.data_adaptor(location, config) as data_adaptor:
            dataset_title = config.get_title(data_adaptor)
            return render_template("index.html", datasetTitle=dataset_title, SCRIPTS=scripts)
    except DatasetAccessError:
        return common_rest.abort_and_log(
            HTTPStatus.BAD_REQUEST, f"Invalid dataset {dataset}", loglevel=logging.INFO, include_exc_info=True
        )


@webbp.route("/favicon.png", methods=["GET"])
def favicon():
    return send_from_directory(os.path.join(webbp.root_path, "static/img/"), "favicon.png")


@webbp.route("/health", methods=["GET"])
def health():
    config = current_app.app_config
    return health_check(config)


def get_data_adaptor(dataset=None):
    config = current_app.app_config

    if dataset is None:
        datapath = config.single_dataset__datapath
    else:
        datapath = path_join(config.multi_dataset__dataroot, dataset)
        # path_join returns a normalized path.  Therefore it is
        # sufficient to check that the datapath starts with the
        # dataroot to determine that the datapath is under the dataroot.
        if not datapath.startswith(config.multi_dataset__dataroot):
            raise DatasetAccessError("Invalid dataset {dataset}")

    if datapath is None:
        return common_rest.abort_and_log(HTTPStatus.BAD_REQUEST, f"Invalid dataset NONE", loglevel=logging.INFO)

    cache_manager = current_app.matrix_data_cache_manager
    return cache_manager.data_adaptor(datapath, config)


def rest_get_data_adaptor(func):
    @wraps(func)
    def wrapped_function(self, dataset=None):
        try:
            with get_data_adaptor(dataset) as data_adaptor:
                return func(self, data_adaptor)
        except DatasetAccessError:
            return common_rest.abort_and_log(
                HTTPStatus.BAD_REQUEST, f"Invalid dataset {dataset}", loglevel=logging.INFO, include_exc_info=True
            )

    return wrapped_function


def static_redirect(dataset, therest):
    """ redirect all static requests to the standard location """
    return redirect(f"/static/{therest}", code=301)


def dataroot_test_index():
    # the following index page is meant for testing/debugging purposes
    data = '<!doctype html><html lang="en">'
    data += "<head><title>Hosted Cellxgene</title></head>"
    data += "<body><H1>Welcome to cellxgene</H1>"

<<<<<<< HEAD
    config = current_app.app_config
    locator = DataLocator(config.dataroot)
    datasets = []
    for fname in locator.ls():
        location = path_join(config.dataroot, fname)
        try:
            MatrixDataLoader(location, app_config=config)
            datasets.append(fname)
        except DatasetAccessError:
            # skip over invalid datasets
            pass

    data += "<br/>Select one of these datasets...<br/>"
    data += "<ul>"
    datasets.sort()
    for dataset in datasets:
        data += f"<li><a href={dataset}>{dataset}</a></li>"
    data += "</ul>"
=======
    try:
        config = current_app.app_config
        locator = DataLocator(config.multi_dataset__dataroot)
        datasets = []
        for fname in locator.ls():
            location = path_join(config.multi_dataset__dataroot, fname)
            try:
                MatrixDataLoader(location, app_config=config)
                datasets.append(fname)
            except DatasetAccessError:
                # skip over invalid datasets
                pass

        data += "<br/>Select one of these datasets...<br/>"
        data += "<ul>"
        datasets.sort()
        for dataset in datasets:
            data += f"<li><a href={dataset}>{dataset}</a></li>"
        data += "</ul>"
    except Exception as e:
        data += f'<br/>Unable to locate datasets from {config.multi_dataset__dataroot}: {str(e)}'

>>>>>>> 8180be83
    data += "</body></html>"
    return make_response(data)


def dataroot_index():
    # Handle the base url for the cellxgene server when running in multi dataset mode
    config = current_app.app_config
<<<<<<< HEAD
    if not config.multi_dataset_index:
        abort(HTTPStatus.NOT_FOUND)
    elif config.multi_dataset_index is True:
=======
    if not config.multi_dataset__index:
        abort(404)
    elif config.multi_dataset__index is True:
>>>>>>> 8180be83
        return dataroot_test_index()
    else:
        return redirect(config.multi_dataset__index)


class SchemaAPI(Resource):
    @rest_get_data_adaptor
    def get(self, data_adaptor):
        return common_rest.schema_get(data_adaptor, current_app.annotations)


class ConfigAPI(Resource):
    @rest_get_data_adaptor
    def get(self, data_adaptor):
        return common_rest.config_get(current_app.app_config, data_adaptor, current_app.annotations)


class AnnotationsObsAPI(Resource):
    @rest_get_data_adaptor
    def get(self, data_adaptor):
        return common_rest.annotations_obs_get(request, data_adaptor, current_app.annotations)

    @rest_get_data_adaptor
    def put(self, data_adaptor):
        return common_rest.annotations_obs_put(request, data_adaptor, current_app.annotations)


class AnnotationsVarAPI(Resource):
    @rest_get_data_adaptor
    def get(self, data_adaptor):
        return common_rest.annotations_var_get(request, data_adaptor, current_app.annotations)


class DataVarAPI(Resource):
    @rest_get_data_adaptor
    def put(self, data_adaptor):
        return common_rest.data_var_put(request, data_adaptor)


class DiffExpObsAPI(Resource):
    @rest_get_data_adaptor
    def post(self, data_adaptor):
        return common_rest.diffexp_obs_post(request, data_adaptor)


class LayoutObsAPI(Resource):
    @rest_get_data_adaptor
    def get(self, data_adaptor):
        return common_rest.layout_obs_get(request, data_adaptor)

    @rest_get_data_adaptor
    def put(self, data_adaptor):
        return common_rest.layout_obs_put(request, data_adaptor)


def get_api_resources(bp_api):
    api = Api(bp_api)
    # Initialization routes
    api.add_resource(SchemaAPI, "/schema")
    api.add_resource(ConfigAPI, "/config")
    # Data routes
    api.add_resource(AnnotationsObsAPI, "/annotations/obs")
    api.add_resource(AnnotationsVarAPI, "/annotations/var")
    api.add_resource(DataVarAPI, "/data/var")
    # Computation routes
    api.add_resource(DiffExpObsAPI, "/diffexp/obs")
    api.add_resource(LayoutObsAPI, "/layout/obs")
    return api


class Server:
    def __init__(self, matrix_data_cache_manager, annotations, app_config):

        self.app = Flask(__name__, static_folder="../common/web/static")
        self.app.json_encoder = Float32JSONEncoder

        self.cache = Cache(config={"CACHE_TYPE": "simple", "CACHE_DEFAULT_TIMEOUT": 860_000})
        self.cache.init_app(self.app)

        Compress(self.app)
        CORS(self.app, supports_credentials=True)

        # enable session data
        self.app.permanent_session_lifetime = datetime.timedelta(days=50 * 365)

        # Config
        SECRET_KEY = os.environ.get("CXG_SECRET_KEY", default="SparkleAndShine")
        self.app.config.update(SECRET_KEY=SECRET_KEY)

        self.app.register_blueprint(webbp)

        api_version = "/api/v0.2"
        if app_config.single_dataset__datapath:
            bp_api = Blueprint("api", __name__, url_prefix=api_version)
            resources = get_api_resources(bp_api)
            self.app.register_blueprint(resources.blueprint)

        else:
            # NOTE:  These routes only allow the dataset to be in the directory
            # of the dataroot, and not a subdirectory.  We may want to change
            # the route format at some point
            bp_api = Blueprint("api_dataset", __name__, url_prefix="/<dataset>" + api_version)
            resources = get_api_resources(bp_api)
            self.app.register_blueprint(resources.blueprint)
            self.app.add_url_rule("/<dataset>/", "dataset_index", dataset_index, methods=["GET"])
            self.app.add_url_rule(
                "/<dataset>/static/<path:therest>", "static_redirect", static_redirect, methods=["GET"]
            )

        self.app.matrix_data_cache_manager = matrix_data_cache_manager
        self.app.annotations = annotations
        self.app.app_config = app_config<|MERGE_RESOLUTION|>--- conflicted
+++ resolved
@@ -103,12 +103,11 @@
     data += "<head><title>Hosted Cellxgene</title></head>"
     data += "<body><H1>Welcome to cellxgene</H1>"
 
-<<<<<<< HEAD
-    config = current_app.app_config
-    locator = DataLocator(config.dataroot)
+    config = current_app.app_config
+    locator = DataLocator(config.multi_dataset__dataroot)
     datasets = []
     for fname in locator.ls():
-        location = path_join(config.dataroot, fname)
+        location = path_join(config.multi_dataset__dataroot, fname)
         try:
             MatrixDataLoader(location, app_config=config)
             datasets.append(fname)
@@ -122,46 +121,17 @@
     for dataset in datasets:
         data += f"<li><a href={dataset}>{dataset}</a></li>"
     data += "</ul>"
-=======
-    try:
-        config = current_app.app_config
-        locator = DataLocator(config.multi_dataset__dataroot)
-        datasets = []
-        for fname in locator.ls():
-            location = path_join(config.multi_dataset__dataroot, fname)
-            try:
-                MatrixDataLoader(location, app_config=config)
-                datasets.append(fname)
-            except DatasetAccessError:
-                # skip over invalid datasets
-                pass
-
-        data += "<br/>Select one of these datasets...<br/>"
-        data += "<ul>"
-        datasets.sort()
-        for dataset in datasets:
-            data += f"<li><a href={dataset}>{dataset}</a></li>"
-        data += "</ul>"
-    except Exception as e:
-        data += f'<br/>Unable to locate datasets from {config.multi_dataset__dataroot}: {str(e)}'
-
->>>>>>> 8180be83
     data += "</body></html>"
+
     return make_response(data)
 
 
 def dataroot_index():
     # Handle the base url for the cellxgene server when running in multi dataset mode
     config = current_app.app_config
-<<<<<<< HEAD
-    if not config.multi_dataset_index:
+    if not config.multi_dataset__index:
         abort(HTTPStatus.NOT_FOUND)
-    elif config.multi_dataset_index is True:
-=======
-    if not config.multi_dataset__index:
-        abort(404)
     elif config.multi_dataset__index is True:
->>>>>>> 8180be83
         return dataroot_test_index()
     else:
         return redirect(config.multi_dataset__index)
