import warnings
import copy
import threading
from datetime import datetime
import os.path
from hashlib import blake2b
import base64

import numpy as np
import pandas
from pandas.core.dtypes.dtypes import CategoricalDtype
import anndata
from scipy import sparse

from server import __version__ as cellxgene_version
from server.app.driver.driver import CXGDriver
from server.app.util.constants import Axis, DEFAULT_TOP_N, MAX_LAYOUTS
from server.app.util.errors import (
    FilterError,
    JSONEncodingValueError,
    PrepareError,
    ScanpyFileError,
    DisabledFeatureError,
)
from server.app.util.utils import jsonify_scanpy, requires_data
from server.app.scanpy_engine.diffexp import diffexp_ttest
from server.app.util.fbs.matrix import encode_matrix_fbs, decode_matrix_fbs
from server.app.scanpy_engine.labels import read_labels, write_labels
import server.app.scanpy_engine.matrix_proxy  # noqa: F401
from server.app.util.matrix_proxy import MatrixProxy


def has_method(o, name):
    """ return True if `o` has callable method `name` """
    op = getattr(o, name, None)
    return op is not None and callable(op)


class ScanpyEngine(CXGDriver):
    def __init__(self, data_locator=None, args={}):
        super().__init__(data_locator, args)
        # lock used to protect label file write ops
        self.label_lock = threading.RLock()
        if self.data:
            self._validate_and_initialize()

    def update(self, data_locator=None, args={}):
        super().__init__(data_locator, args)
        if self.data:
            self._validate_and_initialize()

    @staticmethod
    def _get_default_config():
        return {
            "layout": [],
            "max_category_items": 100,
            "obs_names": None,
            "var_names": None,
            "diffexp_lfc_cutoff": 0.01,
            "annotations": False,
            "annotations_file": None,
            "annotations_output_dir": None,
            "annotations_cell_ontology_enabled": False,
            "annotations_cell_ontology_obopath": None,
            "annotations_cell_ontology_terms": None,
            "backed": False,
            "disable_diffexp": False,
            "diffexp_may_be_slow": False,
        }

    def get_config_parameters(self, uid=None, collection=None):
        params = {
            "max-category-items": self.config["max_category_items"],
            "disable-diffexp": self.config["disable_diffexp"],
            "diffexp-may-be-slow": self.config["diffexp_may_be_slow"],
            "annotations": self.config["annotations"],
<<<<<<< HEAD
            "annotations_cell_ontology_enabled": self.config["annotations_cell_ontology_enabled"],
            "annotations_cell_ontology_terms": self.config["annotations_cell_ontology_terms"],
=======
>>>>>>> ddbfc458
        }
        if self.config["annotations"]:
            if uid is not None:
                params.update({"annotations-user-data-idhash": self.get_userdata_idhash(uid)})
            if self.config["annotations_file"] is not None:
                # user has hard-wired the name of the annotation data collection
                fname = os.path.basename(self.config["annotations_file"])
                collection_fname = os.path.splitext(fname)[0]
                params.update(
                    {
                        "annotations-data-collection-is-read-only": True,
                        "annotations-data-collection-name": collection_fname,
                    }
                )
            elif collection is not None:
                params.update(
                    {"annotations-data-collection-is-read-only": False, "annotations-data-collection-name": collection}
                )
        return params

    @staticmethod
    def _create_unique_column_name(df, col_name_prefix):
        """ given the columns of a dataframe, and a name prefix, return a column name which
            does not exist in the dataframe, AND which is prefixed by `prefix`

            The approach is to append a numeric suffix, starting at zero and increasing by
            one, until an unused name is found (eg, prefix_0, prefix_1, ...).
        """
        suffix = 0
        while f"{col_name_prefix}{suffix}" in df:
            suffix += 1
        return f"{col_name_prefix}{suffix}"

    def _alias_annotation_names(self):
        """
        The front-end relies on the existance of a unique, human-readable
        index for obs & var (eg, var is typically gene name, obs the cell name).
        The user can specify these via the --obs-names and --var-names config.
        If they are not specified, use the existing index to create them, giving
        the resulting column a unique name (eg, "name").

        In both cases, enforce that the result is unique, and communicate the
        index column name to the front-end via the obs_names and var_names config
        (which is incorporated into the schema).
        """
        self.original_obs_index = self.data.obs.index

        for (ax_name, config_name) in ((Axis.OBS, "obs_names"), (Axis.VAR, "var_names")):
            name = self.config[config_name]
            df_axis = getattr(self.data, str(ax_name))
            if name is None:
                # Default: create unique names from index
                if not df_axis.index.is_unique:
                    raise KeyError(
                        f"Values in {ax_name}.index must be unique. "
                        "Please prepare data to contain unique index values, or specify an "
                        "alternative with --{ax_name}-name."
                    )
                name = self._create_unique_column_name(df_axis.columns, "name_")
                self.config[config_name] = name
                # reset index to simple range; alias name to point at the
                # previously specified index.
                df_axis.rename_axis(name, inplace=True)
                df_axis.reset_index(inplace=True)
            elif name in df_axis.columns:
                # User has specified alternative column for unique names, and it exists
                if not df_axis[name].is_unique:
                    raise KeyError(
                        f"Values in {ax_name}.{name} must be unique. " "Please prepare data to contain unique values."
                    )
                df_axis.reset_index(drop=True, inplace=True)
            else:
                # user specified a non-existent column name
                raise KeyError(f"Annotation name {name}, specified in --{ax_name}-name does not exist.")

    @staticmethod
    def _can_cast_to_float32(ann):
        if ann.dtype.kind == "f":
            if not np.can_cast(ann.dtype, np.float32):
                warnings.warn(f"Annotation {ann.name} will be converted to 32 bit float and may lose precision.")
            return True
        return False

    @staticmethod
    def _can_cast_to_int32(ann):
        if ann.dtype.kind in ["i", "u"]:
            if np.can_cast(ann.dtype, np.int32):
                return True
            ii32 = np.iinfo(np.int32)
            if ann.min() >= ii32.min and ann.max() <= ii32.max:
                return True
        return False

    @staticmethod
    def _get_col_type(col):
        dtype = col.dtype
        data_kind = dtype.kind
        schema = {}

        if ScanpyEngine._can_cast_to_float32(col):
            schema["type"] = "float32"
        elif ScanpyEngine._can_cast_to_int32(col):
            schema["type"] = "int32"
        elif dtype == np.bool_:
            schema["type"] = "boolean"
        elif data_kind == "O" and dtype == "object":
            schema["type"] = "string"
        elif data_kind == "O" and dtype == "category":
            schema["type"] = "categorical"
            schema["categories"] = dtype.categories.tolist()
        else:
            raise TypeError(f"Annotations of type {dtype} are unsupported by cellxgene.")
        return schema

    @requires_data
    def _create_schema(self):
        self.schema = {
            "dataframe": {"nObs": self.cell_count, "nVar": self.gene_count, "type": str(self.data.X.dtype)},
            "annotations": {
                "obs": {"index": self.config["obs_names"], "columns": []},
                "var": {"index": self.config["var_names"], "columns": []},
            },
            "layout": {"obs": []},
        }
        for ax in Axis:
            curr_axis = getattr(self.data, str(ax))
            for ann in curr_axis:
                ann_schema = {"name": ann, "writable": False}
                ann_schema.update(self._get_col_type(curr_axis[ann]))
                self.schema["annotations"][ax]["columns"].append(ann_schema)

        for layout in self.config["layout"]:
            layout_schema = {"name": layout, "type": "float32", "dims": [f"{layout}_0", f"{layout}_1"]}
            self.schema["layout"]["obs"].append(layout_schema)

    @requires_data
    def get_schema(self, uid=None, collection=None):
        schema = self.schema  # base schema
        # add label obs annotations as needed
        labels = read_labels(self.get_anno_fname(uid, collection))
        if labels is not None and not labels.empty:
            schema = copy.deepcopy(schema)
            for col in labels.columns:
                col_schema = {
                    "name": col,
                    "writable": True,
                }
                col_schema.update(self._get_col_type(labels[col]))
                schema["annotations"]["obs"]["columns"].append(col_schema)
        return schema

    def get_userdata_idhash(self, uid):
        """
        Return a short hash that weakly identifies the user and dataset.
        Used to create safe annotations output file names.
        """
        id = (uid + self.data_locator.abspath()).encode()
        idhash = base64.b32encode(blake2b(id, digest_size=5).digest()).decode("utf-8")
        return idhash

    def get_anno_fname(self, uid=None, collection=None):
        """ return the current annotation file name """
        if not self.config["annotations"]:
            return None

        if self.config["annotations_file"] is not None:
            return self.config["annotations_file"]

        # we need to generate a file name, which we can only do if we have a UID and collection name
        if uid is None or collection is None:
            return None
        idhash = self.get_userdata_idhash(uid)
        return os.path.join(self.get_anno_output_dir(), f"{collection}-{idhash}.csv")

    def get_anno_output_dir(self):
        """ return the current annotation output directory """
        if not self.config["annotations"]:
            return None

        if self.config["annotations_output_dir"]:
            return self.config["annotations_output_dir"]

        if self.config["annotations_file"]:
            return os.path.dirname(os.path.abspath(self.config["annotations_file"]))

        return os.getcwd()

    def get_anno_backup_dir(self, uid, collection=None):
        """ return the current annotation backup directory """
        if not self.config["annotations"]:
            return None

        fname = self.get_anno_fname(uid, collection)
        root, ext = os.path.splitext(fname)
        return f"{root}-backups"

    def _load_data(self, data_locator):
        # as of AnnData 0.6.19, backed mode performs initial load fast, but at the
        # cost of significantly slower access to X data.
        try:
            # there is no guarantee data_locator indicates a local file.  The AnnData
            # API will only consume local file objects.  If we get a non-local object,
            # make a copy in tmp, and delete it after we load into memory.
            with data_locator.local_handle() as lh:
                # as of AnnData 0.6.19, backed mode performs initial load fast, but at the
                # cost of significantly slower access to X data.
                backed = "r" if self.config["backed"] else None
                self.data = anndata.read_h5ad(lh, backed=backed)

        except ValueError:
            raise ScanpyFileError(
                "File must be in the .h5ad format. Please read "
                "https://github.com/theislab/scanpy_usage/blob/master/170505_seurat/info_h5ad.md to "
                "learn more about this format. You may be able to convert your file into this format "
                "using `cellxgene prepare`, please run `cellxgene prepare --help` for more "
                "information."
            )
        except MemoryError:
            raise ScanpyFileError("Out of memory - file is too large for available memory.")
        except Exception as e:
            raise ScanpyFileError(
                f"{e} - file not found or is inaccessible.  File must be an .h5ad object.  "
                f"Please check your input and try again."
            )

    @requires_data
    def _validate_and_initialize(self):
        # var and obs column names must be unique
        if not self.data.obs.columns.is_unique or not self.data.var.columns.is_unique:
            raise KeyError(f"All annotation column names must be unique.")

        self._alias_annotation_names()
        self._validate_data_types()
        self.cell_count = self.data.shape[0]
        self.gene_count = self.data.shape[1]
        self._default_and_validate_layouts()
        self._create_schema()

        # if the user has specified a fixed label file, go ahead and validate it
        # so that we can remove errors early in the process.
        if self.config["annotations_file"]:
            self._validate_label_data(read_labels(self.get_anno_fname()))

        # heuristic
        n_values = self.data.shape[0] * self.data.shape[1]
        if (n_values > 1e8 and self.config["backed"] is True) or (n_values > 5e8):
            self.config.update({"diffexp_may_be_slow": True})

    @requires_data
    def _default_and_validate_layouts(self):
        """ function:
            a) generate list of default layouts, if not already user specified
            b) validate layouts are legal.  remove/warn on any that are not
            c) cap total list of layouts at global const MAX_LAYOUTS
        """
        layouts = self.config["layout"]
        # handle default
        if layouts is None or len(layouts) == 0:
            # load default layouts from the data.
            layouts = [key[2:] for key in self.data.obsm_keys() if type(key) == str and key.startswith("X_")]
            if len(layouts) == 0:
                raise PrepareError(f"Unable to find any precomputed layouts within the dataset.")

        # remove invalid layouts
        valid_layouts = []
        obsm_keys = self.data.obsm_keys()
        for layout in layouts:
            layout_name = f"X_{layout}"
            if layout_name not in obsm_keys:
                warnings.warn(f"Ignoring unknown layout name: {layout}.")
            elif not self._is_valid_layout(self.data.obsm[layout_name]):
                warnings.warn(f"Ignoring layout due to malformed shape or data type: {layout}")
            else:
                valid_layouts.append(layout)

        if len(valid_layouts) == 0:
            raise PrepareError(f"No valid layout data.")

        # cap layouts to MAX_LAYOUTS
        self.config["layout"] = valid_layouts[0:MAX_LAYOUTS]

    @requires_data
    def _is_valid_layout(self, arr):
        """ return True if this layout data is a valid array for front-end presentation:
            * ndarray, with shape (n_obs, >= 2), dtype float/int/uint
            * contains only finite values
        """
        is_valid = type(arr) == np.ndarray and arr.dtype.kind in "fiu"
        is_valid = is_valid and arr.shape[0] == self.data.n_obs and arr.shape[1] >= 2
        is_valid = is_valid and np.all(np.isfinite(arr))
        return is_valid

    @requires_data
    def _validate_data_types(self):
        if sparse.isspmatrix(self.data.X) and not sparse.isspmatrix_csc(self.data.X):
            warnings.warn(
                f"Scanpy data matrix is sparse, but not a CSC (columnar) matrix.  "
                f"Performance may be improved by using CSC."
            )
        if self.data.X.dtype != "float32":
            warnings.warn(
                f"Scanpy data matrix is in {self.data.X.dtype} format not float32. " f"Precision may be truncated."
            )
        for ax in Axis:
            curr_axis = getattr(self.data, str(ax))
            for ann in curr_axis:
                datatype = curr_axis[ann].dtype
                downcast_map = {
                    "int64": "int32",
                    "uint32": "int32",
                    "uint64": "int32",
                    "float64": "float32",
                }
                if datatype in downcast_map:
                    warnings.warn(
                        f"Scanpy annotation {ax}:{ann} is in unsupported format: {datatype}. "
                        f"Data will be downcast to {downcast_map[datatype]}."
                    )
                if isinstance(datatype, CategoricalDtype):
                    category_num = len(curr_axis[ann].dtype.categories)
                    if category_num > 500 and category_num > self.config["max_category_items"]:
                        warnings.warn(
                            f"{str(ax).title()} annotation '{ann}' has {category_num} categories, this may be "
                            f"cumbersome or slow to display. We recommend setting the "
                            f"--max-category-items option to 500, this will hide categorical "
                            f"annotations with more than 500 categories in the UI"
                        )

    @requires_data
    def _validate_label_data(self, labels):
        """
        labels is None if disabled, empty if enabled by no data
        """
        if labels is None or labels.empty:
            return

        # all lables must have a name, which must be unique and not used in obs column names
        if not labels.columns.is_unique:
            raise KeyError(f"All column names specified in user annotations must be unique.")

        # the label index must be unique, and must have same values the anndata obs index
        if not labels.index.is_unique:
            raise KeyError(f"All row index values specified in user annotations must be unique.")

        if not labels.index.equals(self.original_obs_index):
            raise KeyError(
                "Label file row index does not match H5AD file index. "
                "Please ensure that column zero (0) in the label file contain the same "
                "index values as the H5AD file."
            )

        duplicate_columns = list(set(labels.columns) & set(self.data.obs.columns))
        if len(duplicate_columns) > 0:
            raise KeyError(
                f"Labels file may not contain column names which overlap " f"with h5ad obs columns {duplicate_columns}"
            )

        # labels must have same count as obs annotations
        if labels.shape[0] != self.data.obs.shape[0]:
            raise ValueError("Labels file must have same number of rows as h5ad file.")

    @staticmethod
    def _annotation_filter_to_mask(filter, d_axis, count):
        mask = np.ones((count,), dtype=bool)
        for v in filter:
            if d_axis[v["name"]].dtype.name in ["boolean", "category", "object"]:
                key_idx = np.in1d(getattr(d_axis, v["name"]), v["values"])
                mask = np.logical_and(mask, key_idx)
            else:
                min_ = v.get("min", None)
                max_ = v.get("max", None)
                if min_ is not None:
                    key_idx = (getattr(d_axis, v["name"]) >= min_).ravel()
                    mask = np.logical_and(mask, key_idx)
                if max_ is not None:
                    key_idx = (getattr(d_axis, v["name"]) <= max_).ravel()
                    mask = np.logical_and(mask, key_idx)
        return mask

    @staticmethod
    def _index_filter_to_mask(filter, count):
        mask = np.zeros((count,), dtype=bool)
        for i in filter:
            if type(i) == list:
                mask[i[0] : i[1]] = True
            else:
                mask[i] = True
        return mask

    @staticmethod
    def _axis_filter_to_mask(filter, d_axis, count):
        mask = np.ones((count,), dtype=bool)
        if "index" in filter:
            mask = np.logical_and(mask, ScanpyEngine._index_filter_to_mask(filter["index"], count))
        if "annotation_value" in filter:
            mask = np.logical_and(
                mask, ScanpyEngine._annotation_filter_to_mask(filter["annotation_value"], d_axis, count),
            )
        return mask

    @requires_data
    def _filter_to_mask(self, filter, use_slices=True):
        if use_slices:
            obs_selector = slice(0, self.data.n_obs)
            var_selector = slice(0, self.data.n_vars)
        else:
            obs_selector = None
            var_selector = None

        if filter is not None:
            if Axis.OBS in filter:
                obs_selector = self._axis_filter_to_mask(filter["obs"], self.data.obs, self.data.n_obs)
            if Axis.VAR in filter:
                var_selector = self._axis_filter_to_mask(filter["var"], self.data.var, self.data.n_vars)
        return obs_selector, var_selector

    @requires_data
    def annotation_to_fbs_matrix(self, axis, fields=None, uid=None, collection=None):
        if axis == Axis.OBS:
            if self.config["annotations"]:
                try:
                    labels = read_labels(self.get_anno_fname(uid, collection))
                except Exception as e:
                    raise ScanpyFileError(
                        f"Error while loading label file: {e}, File must be in the .csv format, please check "
                        f"your input and try again."
                    )
            else:
                labels = None

            if labels is not None and not labels.empty:
                df = self.data.obs.join(labels, self.config["obs_names"])
            else:
                df = self.data.obs
        else:
            df = self.data.var
        if fields is not None and len(fields) > 0:
            df = df[fields]
        return encode_matrix_fbs(df, col_idx=df.columns)

    @requires_data
    def annotation_put_fbs(self, axis, fbs, uid=None, collection=None):
        if not self.config["annotations"]:
            raise DisabledFeatureError("Writable annotations are not enabled")

        fname = self.get_anno_fname(uid, collection)
        if not fname:
            raise ScanpyFileError("Writable annotations - unable to determine file name for annotations")

        if axis != Axis.OBS:
            raise ValueError("Only OBS dimension access is supported")

        new_label_df = decode_matrix_fbs(fbs)
        if not new_label_df.empty:
            new_label_df.index = self.original_obs_index
        self._validate_label_data(new_label_df)  # paranoia

        # if any of the new column labels overlap with our existing labels, raise error
        duplicate_columns = list(set(new_label_df.columns) & set(self.data.obs.columns))
        if not new_label_df.columns.is_unique or len(duplicate_columns) > 0:
            raise KeyError(
                f"Labels file may not contain column names which overlap " f"with h5ad obs columns {duplicate_columns}"
            )

        # update our internal state and save it.  Multi-threading often enabled,
        # so treat this as a critical section.
        with self.label_lock:
            lastmod = self.data_locator.lastmodtime()
            lastmodstr = "'unknown'" if lastmod is None else lastmod.isoformat(timespec="seconds")
            header = (
                f"# Annotations generated on {datetime.now().isoformat(timespec='seconds')} "
                f"using cellxgene version {cellxgene_version}\n"
                f"# Input data file was {self.data_locator.uri_or_path}, "
                f"which was last modified on {lastmodstr}\n"
            )
            write_labels(fname, new_label_df, header, backup_dir=self.get_anno_backup_dir(uid, collection))

        return jsonify_scanpy({"status": "OK"})

    @requires_data
    def data_frame_to_fbs_matrix(self, filter, axis):
        """
        Retrieves data 'X' and returns in a flatbuffer Matrix.
        :param filter: filter: dictionary with filter params
        :param axis: string obs or var
        :return: flatbuffer Matrix

        Caveats:
        * currently only supports access on VAR axis
        * currently only supports filtering on VAR axis
        """
        if axis != Axis.VAR:
            raise ValueError("Only VAR dimension access is supported")
        try:
            obs_selector, var_selector = self._filter_to_mask(filter, use_slices=False)
        except (KeyError, IndexError, TypeError) as e:
            raise FilterError(f"Error parsing filter: {e}") from e
        if obs_selector is not None:
            raise FilterError("filtering on obs unsupported")

        # Currently only handles VAR dimension
        X = MatrixProxy.create(self.data.X if var_selector is None else self.data.X[:, var_selector])
        return encode_matrix_fbs(X, col_idx=np.nonzero(var_selector)[0], row_idx=None)

    @requires_data
    def diffexp_topN(self, obsFilterA, obsFilterB, top_n=None, interactive_limit=None):
        if Axis.VAR in obsFilterA or Axis.VAR in obsFilterB:
            raise FilterError("Observation filters may not contain vaiable conditions")
        try:
            obs_mask_A = self._axis_filter_to_mask(obsFilterA["obs"], self.data.obs, self.data.n_obs)
            obs_mask_B = self._axis_filter_to_mask(obsFilterB["obs"], self.data.obs, self.data.n_obs)
        except (KeyError, IndexError) as e:
            raise FilterError(f"Error parsing filter: {e}") from e
        if top_n is None:
            top_n = DEFAULT_TOP_N
        result = diffexp_ttest(self.data, obs_mask_A, obs_mask_B, top_n, self.config["diffexp_lfc_cutoff"])
        try:
            return jsonify_scanpy(result)
        except ValueError:
            raise JSONEncodingValueError("Error encoding differential expression to JSON")

    @requires_data
    def layout_to_fbs_matrix(self):
        """
        Return the default 2-D layout for cells as a FBS Matrix.

        Caveats:
        * does not support filtering
        * only returns Matrix in columnar layout

        All embeddings must be individually centered & scaled (isotropically)
        to a [0, 1] range.
        """
        try:
            layout_data = []
            for layout in self.config["layout"]:
                full_embedding = self.data.obsm[f"X_{layout}"]
                embedding = full_embedding[:, :2]

                # scale isotropically
                min = embedding.min(axis=0)
                max = embedding.max(axis=0)
                scale = np.amax(max - min)
                normalized_layout = (embedding - min) / scale

                # translate to center on both axis
                translate = 0.5 - ((max - min) / scale / 2)
                normalized_layout = normalized_layout + translate

                normalized_layout = normalized_layout.astype(dtype=np.float32)
                layout_data.append(pandas.DataFrame(normalized_layout, columns=[f"{layout}_0", f"{layout}_1"]))

        except ValueError as e:
            raise PrepareError(
                f"Layout has not been calculated using {self.config['layout']}, "
                f"please prepare your datafile and relaunch cellxgene"
            ) from e

        df = pandas.concat(layout_data, axis=1, copy=False)
        return encode_matrix_fbs(df, col_idx=df.columns, row_idx=None)<|MERGE_RESOLUTION|>--- conflicted
+++ resolved
@@ -74,11 +74,8 @@
             "disable-diffexp": self.config["disable_diffexp"],
             "diffexp-may-be-slow": self.config["diffexp_may_be_slow"],
             "annotations": self.config["annotations"],
-<<<<<<< HEAD
             "annotations_cell_ontology_enabled": self.config["annotations_cell_ontology_enabled"],
             "annotations_cell_ontology_terms": self.config["annotations_cell_ontology_terms"],
-=======
->>>>>>> ddbfc458
         }
         if self.config["annotations"]:
             if uid is not None:
