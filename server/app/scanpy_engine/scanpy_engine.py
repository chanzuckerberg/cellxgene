--- conflicted
+++ resolved
@@ -22,18 +22,11 @@
 
 class ScanpyEngine(CXGDriver):
 
-<<<<<<< HEAD
-    def __init__(self, data, layout_method=None, diffexp_method=None, obs_names=None, var_names=None):
-        super().__init__(data, layout_method=layout_method, diffexp_method=diffexp_method)
+    def __init__(self, data, layout_method=None, diffexp_method=None, obs_names=None, var_names=None, max_category_items=100):
+        super().__init__(data, layout_method=layout_method, diffexp_method=diffexp_method,
+                         max_category_items=max_category_items)
         self._alias_annotation_names(obs_names, var_names)
         self._validate_data_types()
-=======
-    def __init__(self, data, layout_method=None, diffexp_method=None, max_category_items=100):
-        super().__init__(data, layout_method=layout_method, diffexp_method=diffexp_method,
-                         max_category_items=max_category_items)
-        self._validatate_data_types()
-        self._add_mandatory_annotations()
->>>>>>> 26d222cd
         self.cell_count = self.data.shape[0]
         self.gene_count = self.data.shape[1]
         self.layout_options = ["umap", "tsne"]
@@ -102,24 +95,6 @@
                     raise TypeError(f"Annotations of type {curr_axis[ann].dtype} are unsupported by cellxgene.")
                 self.schema["annotations"][ax].append(ann_schema)
 
-<<<<<<< HEAD
-    @classmethod
-    def add_to_parser(cls, subparsers, invocation_function):
-        scanpy_group = subparsers.add_parser("scanpy", help="run cellxgene using the scanpy engine")
-        # TODO these choices should be generated from the actual available methods see GH issue #94
-        scanpy_group.add_argument("-l", "--layout", choices=["umap", "tsne"], default="umap",
-                                  help="Algorithm to use for graph layout")
-        scanpy_group.add_argument("-d", "--diffexp", choices=["ttest"], default="ttest",
-                                  help="Algorithm to used to calculate differential expression")
-        scanpy_group.add_argument("--obs-names",
-                                  help="Annotation name to use as unique, human-readable observation name")
-        scanpy_group.add_argument("--var-names", help="Annotation name to use as unique, human-readable variable name")
-        scanpy_group.add_argument("data_directory", metavar="dir", help="Directory containing data and schema file")
-        scanpy_group.set_defaults(func=invocation_function)
-        return scanpy_group
-
-=======
->>>>>>> 26d222cd
     @staticmethod
     def _load_data(data):
         # See https://scanpy.readthedocs.io/en/latest/api/scanpy.api.read.html
