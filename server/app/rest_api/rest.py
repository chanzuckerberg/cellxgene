from http import HTTPStatus
import warnings
from uuid import uuid4
import re

from flask import Blueprint, current_app, jsonify, make_response, request, session
from flask_restful import Api, Resource
from server import __version__ as cellxgene_version
from anndata import __version__ as anndata_version

from server.app.util.constants import Axis, DiffExpMode, JSON_NaN_to_num_warning_msg, CXGUID, CXG_ANNO_COLLECTION
from server.app.util.errors import (
    FilterError,
    InteractiveError,
    JSONEncodingValueError,
    PrepareError,
    DisabledFeatureError,
)


class SchemaAPI(Resource):
    def get(self):
        cxguid = get_userid(session)
        anno_collection = get_anno_collection(session)
        return make_response(
            jsonify({"schema": current_app.data.get_schema(uid=cxguid, collection=anno_collection)}), HTTPStatus.OK
        )


class ConfigAPI(Resource):
    def get(self):
        cxguid = get_userid(session)
        anno_collection = get_anno_collection(session)
        config = {
            "config": {
                "features": [
                    {"method": "POST", "path": "/cluster/", **current_app.data.features["cluster"]},
                    {"method": "POST", "path": "/layout/obs", **current_app.data.features["layout"]["obs"]},
                    {"method": "POST", "path": "/layout/var", **current_app.data.features["layout"]["var"]},
                    {"method": "POST", "path": "/diffexp/", **current_app.data.features["diffexp"]},
                ],
                "displayNames": {
                    "engine": f"cellxgene Scanpy engine version ",
                    "dataset": current_app.config["DATASET_TITLE"],
                },
                "links": {"about-dataset": current_app.config["ABOUT_DATASET"]},
                "parameters": {**current_app.data.get_config_parameters(uid=cxguid, collection=anno_collection)},
<<<<<<< HEAD
                "library_versions": {"cellxgene": cellxgene_version, "anndata": anndata_version},
                "server-shutdown": current_app.config["SERVER_SHUTDOWN"],
=======
                "library_versions": {"cellxgene": cellxgene_version, "anndata": str(anndata_version)},
>>>>>>> a927d733
            }
        }

        return make_response(jsonify(config), HTTPStatus.OK)


class AnnotationsObsAPI(Resource):
    def get(self):
        fields = request.args.getlist("annotation-name", None)
        preferred_mimetype = request.accept_mimetypes.best_match(["application/octet-stream"])
        cxguid = get_userid(session)
        anno_collection = get_anno_collection(session)
        try:
            if preferred_mimetype == "application/octet-stream":
                fbs = current_app.data.annotation_to_fbs_matrix("obs", fields, uid=cxguid, collection=anno_collection)
                return make_response(fbs, HTTPStatus.OK, {"Content-Type": "application/octet-stream"})
            else:
                return make_response(f"Unsupported MIME type '{request.accept_mimetypes}'", HTTPStatus.NOT_ACCEPTABLE)
        except KeyError:
            return make_response(f"Error bad key in {fields}", HTTPStatus.BAD_REQUEST)
        except ValueError as e:
            return make_response(str(e), HTTPStatus.INTERNAL_SERVER_ERROR)

    def put(self):
        cxguid = get_userid(session)
        anno_collection = request.args.get("annotation-collection-name", default=None)
        if anno_collection is not None:
            if not is_safe_collection_name(anno_collection):
                return make_response(f"Error, bad annotation collection name", HTTPStatus.BAD_REQUEST)
            set_anno_collection(session, anno_collection)
        else:
            anno_collection = get_anno_collection(session)

        try:
            fbs = request.get_data()
            res = current_app.data.annotation_put_fbs("obs", fbs, uid=cxguid, collection=anno_collection)
            return make_response(res, HTTPStatus.OK, {"Content-Type": "application/json"})
        except (ValueError, DisabledFeatureError, KeyError) as e:
            return make_response(str(e), HTTPStatus.BAD_REQUEST)
        except Exception as e:
            return make_response(str(e), HTTPStatus.INTERNAL_SERVER_ERROR)


class AnnotationsVarAPI(Resource):
    def get(self):
        fields = request.args.getlist("annotation-name", None)
        preferred_mimetype = request.accept_mimetypes.best_match(["application/octet-stream"])
        try:
            if preferred_mimetype == "application/octet-stream":
                return make_response(
                    current_app.data.annotation_to_fbs_matrix("var", fields),
                    HTTPStatus.OK,
                    {"Content-Type": "application/octet-stream"},
                )
            else:
                return make_response(f"Unsupported MIME type '{request.accept_mimetypes}'", HTTPStatus.NOT_ACCEPTABLE)
        except KeyError:
            return make_response(f"Error bad key in {fields}", HTTPStatus.BAD_REQUEST)
        except ValueError as e:
            return make_response(str(e), HTTPStatus.INTERNAL_SERVER_ERROR)


class DataVarAPI(Resource):
    def put(self):
        preferred_mimetype = request.accept_mimetypes.best_match(["application/octet-stream"])
        try:
            if preferred_mimetype == "application/octet-stream":
                filter_json = request.get_json()
                filter = filter_json["filter"] if filter_json else None
                return make_response(
                    current_app.data.data_frame_to_fbs_matrix(filter, axis=Axis.VAR),
                    HTTPStatus.OK,
                    {"Content-Type": "application/octet-stream"},
                )
            else:
                return make_response(f"Unsupported MIME type '{request.accept_mimetypes}'", HTTPStatus.NOT_ACCEPTABLE)
        except FilterError as e:
            return make_response(e.message, HTTPStatus.BAD_REQUEST)
        except ValueError as e:
            return make_response(str(e), HTTPStatus.INTERNAL_SERVER_ERROR)


class DiffExpObsAPI(Resource):
    def post(self):
        args = request.get_json()
        # confirm mode is present and legal
        try:
            mode = DiffExpMode(args["mode"])
        except KeyError:
            return make_response("Error: mode is required", HTTPStatus.BAD_REQUEST)
        except ValueError:
            return make_response(f"Error: invalid mode option {args['mode']}", HTTPStatus.BAD_REQUEST)
        # Validate filters
        if mode == DiffExpMode.VAR_FILTER or "varFilter" in args:
            # not NOT_IMPLEMENTED
            return make_response("mode=varfilter not implemented", HTTPStatus.NOT_IMPLEMENTED)
        if mode == DiffExpMode.TOP_N and "count" not in args:
            return make_response("mode=topN requires a count parameter", HTTPStatus.BAD_REQUEST)

        if "set1" not in args:
            return make_response("set1 is required.", HTTPStatus.BAD_REQUEST)
        if Axis.VAR in args["set1"]["filter"]:
            return make_response("Var filter not allowed for set1", HTTPStatus.BAD_REQUEST)
        # set2
        if "set2" not in args:
            return make_response("Set2 as inverse of set1 is not implemented", HTTPStatus.NOT_IMPLEMENTED)
        if Axis.VAR in args["set2"]["filter"]:
            return make_response("Var filter not allowed for set2", HTTPStatus.BAD_REQUEST)

        set1_filter = args["set1"]["filter"]
        set2_filter = args.get("set2", {"filter": {}})["filter"]

        # TODO: implement varfilter mode

        # mode=topN
        count = args.get("count", None)
        try:
            diffexp = current_app.data.diffexp_topN(
                set1_filter, set2_filter, count, current_app.data.features["diffexp"]["interactiveLimit"],
            )
            return make_response(diffexp, HTTPStatus.OK, {"Content-Type": "application/json"})
        except (ValueError, FilterError) as e:
            return make_response(e.message, HTTPStatus.BAD_REQUEST)
        except InteractiveError:
            return make_response("Non-interactive request", HTTPStatus.FORBIDDEN)
        except JSONEncodingValueError as e:
            # JSON encoding failure, usually due to bad data
            warnings.warn(JSON_NaN_to_num_warning_msg)
            return make_response(str(e), HTTPStatus.INTERNAL_SERVER_ERROR)
        except ValueError as e:
            return make_response(str(e), HTTPStatus.INTERNAL_SERVER_ERROR)


class LayoutObsAPI(Resource):
    def get(self):
        preferred_mimetype = request.accept_mimetypes.best_match(["application/octet-stream"])
        try:
            if preferred_mimetype == "application/octet-stream":
                return make_response(
                    current_app.data.layout_to_fbs_matrix(), HTTPStatus.OK, {"Content-Type": "application/octet-stream"}
                )
            else:
                return make_response(f"Unsupported MIME type '{request.accept_mimetypes}'", HTTPStatus.NOT_ACCEPTABLE)
        except PrepareError as e:
            return make_response(e.message, HTTPStatus.INTERNAL_SERVER_ERROR)
        except ValueError as e:
            return make_response(str(e), HTTPStatus.INTERNAL_SERVER_ERROR)


class ShutdownAPI(Resource):
    def post(self):
        if current_app.config.get("SERVER_SHUTDOWN"):
            func = request.environ.get('werkzeug.server.shutdown')
            if func is None:
                raise RuntimeError('Not running with the Werkzeug Server')
            func()
        else:
            return make_response("Server shutdown is not enabled", HTTPStatus.FORBIDDEN)
        return make_response("Server has been shutdown", HTTPStatus.OK)


def get_userid(ss):
    if CXGUID not in ss:
        ss[CXGUID] = uuid4().hex
        ss.permanent = True
    return ss[CXGUID]


def get_anno_collection(ss):
    collection = ss[CXG_ANNO_COLLECTION] if CXG_ANNO_COLLECTION in ss else None
    return collection


def set_anno_collection(ss, name):
    ss[CXG_ANNO_COLLECTION] = name
    ss.permanent = True


def is_safe_collection_name(name):
    """
    return true if this is a safe collection name

    this is ultra convervative. If we want to allow full legal file name syntax,
    we could look at modules like `pathvalidate`
    """
    if name is None:
        return False
    return re.match(r"^[\w\-]+$", name) is not None


def get_api_resources():
    bp = Blueprint("api", __name__, url_prefix="/api/v0.2")
    api = Api(bp)
    # Initialization routes
    api.add_resource(SchemaAPI, "/schema")
    api.add_resource(ConfigAPI, "/config")
    api.add_resource(ShutdownAPI, "/shutdown")
    # Data routes
    api.add_resource(AnnotationsObsAPI, "/annotations/obs")
    api.add_resource(AnnotationsVarAPI, "/annotations/var")
    api.add_resource(DataVarAPI, "/data/var")
    # Computation routes
    api.add_resource(DiffExpObsAPI, "/diffexp/obs")
    api.add_resource(LayoutObsAPI, "/layout/obs")
    return api<|MERGE_RESOLUTION|>--- conflicted
+++ resolved
@@ -45,12 +45,8 @@
                 },
                 "links": {"about-dataset": current_app.config["ABOUT_DATASET"]},
                 "parameters": {**current_app.data.get_config_parameters(uid=cxguid, collection=anno_collection)},
-<<<<<<< HEAD
-                "library_versions": {"cellxgene": cellxgene_version, "anndata": anndata_version},
+                "library_versions": {"cellxgene": cellxgene_version, "anndata": str(anndata_version)},
                 "server-shutdown": current_app.config["SERVER_SHUTDOWN"],
-=======
-                "library_versions": {"cellxgene": cellxgene_version, "anndata": str(anndata_version)},
->>>>>>> a927d733
             }
         }
 
