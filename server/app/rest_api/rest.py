--- conflicted
+++ resolved
@@ -168,8 +168,7 @@
             },
         }
     })
-<<<<<<< HEAD
-    def put(self):
+    def post(self):
         try:
             df = current_app.data.filter_dataframe(request.get_json()["filter"])
         except KeyError:
@@ -177,11 +176,6 @@
         if len(df.obs.index) > current_app.data.features["layout"]["obs"]["interactiveLimit"]:
             return make_response("Non-interactive request", HTTPStatus.FORBIDDEN)
         return make_response((jsonify({"layout": current_app.data.layout(df)})), HTTPStatus.OK)
-=======
-    def post(self):
-        df = current_app.data.filter_dataframe(request.get_json()["filter"])
-        return make_response((jsonify({"layout": current_app.data.layout(df)})))
->>>>>>> 8be0833d
 
 
 class AnnotationsObsAPI(Resource):
