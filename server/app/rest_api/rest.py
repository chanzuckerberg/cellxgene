from http import HTTPStatus
import pkg_resources

from flask import (
    Blueprint, current_app, jsonify, make_response, request
)
from flask_restful_swagger_2 import Api, swagger, Resource
from werkzeug.datastructures import ImmutableMultiDict

from server.app.util.models import FilterModel
<<<<<<< HEAD
from server.app.util.constants import Axis, DiffExpMode
=======
from server.app.util.filter import parse_filter, QueryStringError
>>>>>>> 41e9cdca


class SchemaAPI(Resource):
    @swagger.doc({
        "summary": "get schema for dataframe and annotations",
        "tags": ["initialize"],
        "parameters": [],
        "responses": {
            "200": {
                "description": "schema",
                "examples": {
                    "application/json": {
                        "schema": {
                            "dataframe": {
                                "nObs": 383,
                                "nVar": 19944,
                                "type": "float32"
                            },
                            "annotations": {
                                "obs": [
                                    {"name": "name", "type": "string"},
                                    {"name": "tissue_type", "type": "string"},
                                    {"name": "num_reads", "type": "int32"},
                                    {"name": "sample_name", "type": "string"},
                                    {
                                        "name": "clusters",
                                        "type": "categorical",
                                        "categories": [99, 1, "unknown cluster"]
                                    },
                                    {"name": "QScore", "type": "float32"}
                                ],
                                "var": [
                                    {"name": "name", "type": "string"},
                                    {"name": "gene", "type": "string"}
                                ]
                            }
                        }
                    }
                }
            }
        }

    })
    def get(self):
        return make_response(jsonify({"schema": current_app.data.schema}), 200)


class ConfigAPI(Resource):
    @swagger.doc({
        "summary": "Configuration information to assist in front-end adaptation"
                   " to underlying engine, available functionality, interactive time limits, etc",
        "tags": ["initialize"],
        "parameters": [],
        "responses": {
            "200": {
                "description": "schema",
                "examples": {
                    "application/json": {
                        "config": {
                            "features": [
                                {"method": "POST", "path": "/cluster/", "available": False},
                                {
                                    "method": "POST",
                                    "path": "/layout/obs",
                                    "available": True,
                                    "interactiveLimit": 10000
                                },
                                {"method": "POST", "path": "/layout/var", "available": False}

                            ],
                            "displayNames": {
                                "engine": "ScanPy version 1.33",
                                "dataset": "/home/joe/mouse/blorth.csv"
                            },
                        }
                    }
                }
            }
        }
    })
    def get(self):
        config = {
            "config": {
                "features": [
                    {"method": "POST", "path": "/cluster/", **current_app.data.features["cluster"]},
                    {"method": "POST", "path": "/layout/obs", **current_app.data.features["layout"]["obs"]},
                    {"method": "POST", "path": "/layout/var", **current_app.data.features["layout"]["var"]},
                    {"method": "POST", "path": "/diffexp/", **current_app.data.features["diffexp"]},
                ],
                "displayNames": {
                    "engine": f"cellxgene Scanpy engine version {pkg_resources.get_distribution('cellxgene').version}",
                    "dataset": current_app.config["DATASET_TITLE"]
                }
            }
        }
        return make_response(jsonify(config), 200)


class LayoutObsAPI(Resource):
    @swagger.doc({
        "summary": "Get the default layout for all observations.",
        "tags": ["layout"],
        "parameters": [],
        "responses": {
            "200": {
                "description": "layout",
                "examples": {
                    "application/json": {
                        "layout": {
                            "ndims": 2,
                            "coordinates": [
                                [0, 0.284483, 0.983744],
                                [1, 0.038844, 0.739444]
                            ]
                        }
                    }
                }
            }
        }
    })
    def get(self):
        return make_response((jsonify({"layout": current_app.data.layout(current_app.data.data)})))

    @swagger.doc({
        "summary": "Observation layout for filtered subset.",
        "tags": ["layout"],
        "parameters": [
            {
                "name": "filter",
                "description": "Complex Filter",
                "in": "body",
                "schema": FilterModel
            }
        ],
        "responses": {
            "200": {
                "description": "layout",
                "examples": {
                    "application/json": {
                        "layout": {
                            "ndims": 2,
                            "coordinates": [
                                [0, 0.284483, 0.983744],
                                [1, 0.038844, 0.739444]
                            ]
                        }
                    }
                }
            }
        }
    })
    def put(self):
        df = current_app.data.filter_dataframe(request.get_json()["filter"])
        return make_response((jsonify({"layout": current_app.data.layout(df)})))


class AnnotationsObsAPI(Resource):
    @swagger.doc({
        "summary": "Fetch annotations (metadata) for all observations.",
        "tags": ["annotations"],
        "parameters": [{
            "in": "query",
            "name": "annotation-name",
            "type": "string",
            "description": "list of 1 or more annotation names"
        }],
        "responses": {
            "200": {
                "description": "annotations",
                "examples": {
                    "application/json": {
                        "names": [
                            "tissue_type", "sex", "num_reads", "clusters"
                        ],
                        "data": [
                            [0, "lung", "F", 39844, 99],
                            [1, "heart", "M", 83, 1],
                            [49, "spleen", None, 2, "unknown cluster"],

                        ]
                    }

                }
            }
        }
    })
    def get(self):
        fields = request.args.getlist("annotation-name", None)
        try:
            annotation_response = current_app.data.annotation(current_app.data.data, "obs", fields)
        except KeyError:
            return make_response(f"Error bad key in {fields}", 404)
        return make_response(jsonify(annotation_response))

    @swagger.doc({
        "summary": "Fetch annotations (metadata) for filtered subset of observations.",
        "tags": ["annotations"],
        "parameters": [
            {
                "in": "query",
                "name": "annotation-name",
                "type": "string",
                "description": "list of 1 or more annotation names"
            },
            {
                "name": "filter",
                "description": "Complex Filter",
                "in": "body",
                "schema": FilterModel
            }
        ],
        "responses": {
            "200": {
                "description": "annotations",
                "examples": {
                    "application/json": {
                        "names": [
                            "tissue_type", "sex", "num_reads", "clusters"
                        ],
                        "data": [
                            [0, "lung", "F", 39844, 99],
                            [1, "heart", "M", 83, 1],
                            [49, "spleen", None, 2, "unknown cluster"],

                        ]
                    }

                }
            }
        }
    })
    def put(self):
        fields = request.args.getlist("annotation-name", None)
        df = current_app.data.filter_dataframe(request.get_json()["filter"])
        try:
            annotation_response = current_app.data.annotation(df, "obs", fields)
        except KeyError:
            return make_response(f"Error bad key in {fields}", 404)
        return make_response(jsonify(annotation_response))


<<<<<<< HEAD
class DiffExpObsAPI(Resource):
    @swagger.doc({
        "summary": "Generate differential expression (DE) statistics for two specified subsets of data, "
                   "as indicated by the two provided observation complex filters",
        "tags": ["diffexp"],
        # TODO sort out params
        # "parameters": [
        #     # {
        #     #     "in": "body",
        #     #     "name": "mode",
        #     #     "type": "string",
        #     #     "required": True,
        #     #     "description": "topN or varFilter"
        #     # },
        #     {
        #         "in": "query",
        #         "name": "count",
        #         "type": "int32",
        #         "description": "TopN mode: how many vars to return"
        #     },
        #     {
        #         "in": "body",
        #         "name": "varFilter",
        #         "schema": FilterModel,
        #         "description": "varFilter: Complex filter, only var for which vars to return"
        #     },
        #     {
        #         "in": "body",
        #         "name": "set1",
        #         "schema": FilterModel,
        #         "required": True,
        #         "description": "Complex filter, only obs - observations in set1"
        #     },
        #     {
        #         "in": "body",
        #         "name": "set2",
        #         "schema": FilterModel,
        #         "description": "Complex filter, only obs - observations in set2. If not included, inverse of set1."
        #     },
        # ],
        "responses": {
            "200": {
                "description": "Statistics are encoded as an array of arrays, with fields ordered as: "
                               "varIndex, avgDiff,  pVal, pValAdj, set1AvgExp, set2AvgExp",
                "examples": {
                    "application/json": [
                        [328, -2.569489, 2.655706e-63, 3.642036e-57, 383.393, 583.9],
                        [1250, -2.569489, 2.655706e-63, 3.642036e-57, 383.393, 583.9],
                    ]
                }
            }
        }
    })
    def post(self):
        args = request.get_json()
        # confirm mode is present and legal
        try:
            mode = DiffExpMode(args["mode"])
        except KeyError:
            return make_response("Error: mode is required", 400)
        except ValueError:
            return make_response(f"Error: invalid mode option {args['mode']}", 400)
        # Validate filters
        if mode == DiffExpMode.VAR_FILTER:
            if "varFilter" not in args:
                return make_response("varFilter is required when mode is set to varFilter ", 400)
            if Axis.OBS in args["varFilter"]["filter"]:
                return make_response("Obs filter not allowed in varFilter", 400)
        if "set1" not in args:
            return make_response("set1 is required.", 400)
        if Axis.VAR in args["set1"]["filter"]:
            return make_response("Var filter not allowed for set1", 400)
        # set2
        if "set2" not in args:
            return make_response("Set2 as inverse of set1 is not implemented", 501)
        if Axis.VAR in args["set2"]["filter"]:
            return make_response("Var filter not allowed for set2", 400)
        set1_filter = args["set1"]["filter"]
        set2_filter = args.get("set2", {"filter": {}})["filter"]
        if "varFilter" in args:
            set1_filter[Axis.VAR] = args["varFilter"]["filter"][Axis.VAR]
            set2_filter[Axis.VAR] = args["varFilter"]["filter"][Axis.VAR]
        df1 = current_app.data.filter_dataframe(set1_filter)
        # TODO inverse
        df2 = current_app.data.filter_dataframe(set2_filter)
        # exceeds size limit
        if df1.shape[0] + df2.shape[0] > current_app.data.features["diffexp"]["interactiveLimit"]:
            return make_response("Non-interactive request", 403)
        # mode
        count = args.get("count", None)
        try:
            diffexp = current_app.data.diffexp(df1, df2, count)
        except ValueError as ve:
            return make_response(ve.message, 400)
        return make_response(jsonify(diffexp))
=======
class AnnotationsVarAPI(Resource):
    @swagger.doc({
        "summary": "Fetch annotations (metadata) for all variables.",
        "tags": ["annotations"],
        "parameters": [{
            "in": "query",
            "name": "annotation-name",
            "type": "string",
            "description": "list of 1 or more annotation names"
        }],
        "responses": {
            "200": {
                "description": "annotations",
                "examples": {
                    "application/json": {
                        "names": [
                            "name", "category"
                        ],
                        "data": [
                            [0, "ATAD3C", 1],
                            [1, "RER1", None],
                            [49, "S100B", 6]
                        ]
                    }

                }
            }
        }
    })
    def get(self):
        fields = request.args.getlist("annotation-name", None)
        try:
            annotation_response = current_app.data.annotation(current_app.data.data, "var", fields)
        except KeyError:
            return make_response(f"Error bad key in {fields}", 404)
        return make_response(jsonify(annotation_response))

    @swagger.doc({
        "summary": "Fetch annotations (metadata) for filtered subset of variables.",
        "tags": ["annotations"],
        "parameters": [
            {
                "in": "query",
                "name": "annotation-name",
                "type": "string",
                "description": "list of 1 or more annotation names"
            },
            {
                "name": "filter",
                "description": "Complex Filter",
                "in": "body",
                "schema": FilterModel
            }
        ],
        "responses": {
            "200": {
                "description": "annotations",
                "examples": {
                    "application/json": {
                        "names": [
                            "name", "category"
                        ],
                        "data": [
                            [0, "ATAD3C", 1],
                            [1, "RER1", None],
                            [49, "S100B", 6]
                        ]
                    }

                }
            }
        }
    })
    def put(self):
        fields = request.args.getlist("annotation-name", None)
        df = current_app.data.filter_dataframe(request.get_json()["filter"])
        try:
            annotation_response = current_app.data.annotation(df, "var", fields)
        except KeyError:
            return make_response(f"Error bad key in {fields}", 404)
        return make_response(jsonify(annotation_response))


class DataObsAPI(Resource):
    @swagger.doc({
        "summary": "Get data (expression values) from the dataframe.",
        "tags": ["data"],
        "parameters": [
            {
                "in": "query",
                "name": "filter",
                "type": "string",
                "description": "axis:key:value"
            },
            {
                "in": "query",
                "name": "accept-type",
                "type": "string",
                "description": "MIME type"
            },
        ],
        "responses": {
            "200": {
                "description": "expression",
                "examples": {
                    "application/json": {
                        "var": [0, 20000],
                        "obs": [
                            [1, 39483, 3902, 203, 0, 0, 28]
                        ]
                    }
                }
            },
            "400": {
                "description": "Malformed filter"
            },
            "406": {
                "description": "Unacceptable MIME type"
            },
        }
    })
    def get(self):
        # request.args is immutable
        args = dict(request.args)
        accept_type = args.pop("accept-type", None)
        try:
            filter_ = parse_filter(ImmutableMultiDict(args), current_app.data.schema['annotations'])
        except QueryStringError as e:
            return make_response(e.message, HTTPStatus.BAD_REQUEST)
        df = current_app.data.filter_dataframe(filter_)
        if accept_type and accept_type[0] == "application/json":
            return make_response((jsonify(current_app.data.data_frame(df))))
        # TODO support CSV
        else:
            return make_response(f"Unsupported accept-type: {accept_type}", HTTPStatus.NOT_ACCEPTABLE)

    @swagger.doc({
        "summary": "Get data (expression values) from the dataframe.",
        "tags": ["data"],
        "parameters": [
            {
                'name': 'filter',
                'description': 'Complex Filter',
                'in': 'body',
                'schema': FilterModel
            }
        ],
        "responses": {
            "200": {
                "description": "expression",
                "examples": {
                    "application/json": {
                        "var": [0, 20000],
                        "obs": [
                            [1, 39483, 3902, 203, 0, 0, 28]
                        ]
                    }
                }
            },
            "400": {
                "description": "Malformed filter"
            },
            "406": {
                "description": "Unacceptable MIME type"
            },
        }
    })
    def put(self):
        if not request.accept_mimetypes.best_match(["application/json", "text/csv"]):
            return make_response(f"Unsupported MIME type '{request.accept_mimetypes}'", HTTPStatus.NOT_ACCEPTABLE)
        # TODO catch error for bad filter
        df = current_app.data.filter_dataframe(request.get_json()["filter"])
        if request.accept_mimetypes.best_match(['application/json']):
            return make_response((jsonify(current_app.data.data_frame(df))))
        # TODO support CSV
        else:
            return make_response(f"Unsupported MIME type '{request.accept_mimetypes}'", HTTPStatus.NOT_ACCEPTABLE)
>>>>>>> 41e9cdca


def get_api_resources():
    bp = Blueprint("api", __name__, url_prefix="/api/v0.2")
    api = Api(bp, add_api_spec_resource=False)
    api.add_resource(SchemaAPI, "/schema")
    api.add_resource(ConfigAPI, "/config")
    api.add_resource(LayoutObsAPI, "/layout/obs")
    api.add_resource(AnnotationsObsAPI, "/annotations/obs")
<<<<<<< HEAD
    api.add_resource(DiffExpObsAPI, "/diffexp/obs")
=======
    api.add_resource(AnnotationsVarAPI, "/annotations/var")
    api.add_resource(DataObsAPI, "/data/obs")
>>>>>>> 41e9cdca
    return api<|MERGE_RESOLUTION|>--- conflicted
+++ resolved
@@ -7,12 +7,9 @@
 from flask_restful_swagger_2 import Api, swagger, Resource
 from werkzeug.datastructures import ImmutableMultiDict
 
+from server.app.util.constants import Axis, DiffExpMode
+from server.app.util.filter import parse_filter, QueryStringError
 from server.app.util.models import FilterModel
-<<<<<<< HEAD
-from server.app.util.constants import Axis, DiffExpMode
-=======
-from server.app.util.filter import parse_filter, QueryStringError
->>>>>>> 41e9cdca
 
 
 class SchemaAPI(Resource):
@@ -254,7 +251,88 @@
         return make_response(jsonify(annotation_response))
 
 
-<<<<<<< HEAD
+class AnnotationsVarAPI(Resource):
+    @swagger.doc({
+        "summary": "Fetch annotations (metadata) for all variables.",
+        "tags": ["annotations"],
+        "parameters": [{
+            "in": "query",
+            "name": "annotation-name",
+            "type": "string",
+            "description": "list of 1 or more annotation names"
+        }],
+        "responses": {
+            "200": {
+                "description": "annotations",
+                "examples": {
+                    "application/json": {
+                        "names": [
+                            "name", "category"
+                        ],
+                        "data": [
+                            [0, "ATAD3C", 1],
+                            [1, "RER1", None],
+                            [49, "S100B", 6]
+                        ]
+                    }
+
+                }
+            }
+        }
+    })
+    def get(self):
+        fields = request.args.getlist("annotation-name", None)
+        try:
+            annotation_response = current_app.data.annotation(current_app.data.data, "var", fields)
+        except KeyError:
+            return make_response(f"Error bad key in {fields}", 404)
+        return make_response(jsonify(annotation_response))
+
+    @swagger.doc({
+        "summary": "Fetch annotations (metadata) for filtered subset of variables.",
+        "tags": ["annotations"],
+        "parameters": [
+            {
+                "in": "query",
+                "name": "annotation-name",
+                "type": "string",
+                "description": "list of 1 or more annotation names"
+            },
+            {
+                "name": "filter",
+                "description": "Complex Filter",
+                "in": "body",
+                "schema": FilterModel
+            }
+        ],
+        "responses": {
+            "200": {
+                "description": "annotations",
+                "examples": {
+                    "application/json": {
+                        "names": [
+                            "name", "category"
+                        ],
+                        "data": [
+                            [0, "ATAD3C", 1],
+                            [1, "RER1", None],
+                            [49, "S100B", 6]
+                        ]
+                    }
+                }
+            }
+        }
+    })
+    def put(self):
+        fields = request.args.getlist("annotation-name", None)
+        df = current_app.data.filter_dataframe(request.get_json()["filter"])
+        try:
+            annotation_response = current_app.data.annotation(df, "var", fields)
+        except KeyError:
+            return make_response(f"Error bad key in {fields}", 404)
+        return make_response(jsonify(annotation_response))
+
+
 class DiffExpObsAPI(Resource):
     @swagger.doc({
         "summary": "Generate differential expression (DE) statistics for two specified subsets of data, "
@@ -350,88 +428,6 @@
         except ValueError as ve:
             return make_response(ve.message, 400)
         return make_response(jsonify(diffexp))
-=======
-class AnnotationsVarAPI(Resource):
-    @swagger.doc({
-        "summary": "Fetch annotations (metadata) for all variables.",
-        "tags": ["annotations"],
-        "parameters": [{
-            "in": "query",
-            "name": "annotation-name",
-            "type": "string",
-            "description": "list of 1 or more annotation names"
-        }],
-        "responses": {
-            "200": {
-                "description": "annotations",
-                "examples": {
-                    "application/json": {
-                        "names": [
-                            "name", "category"
-                        ],
-                        "data": [
-                            [0, "ATAD3C", 1],
-                            [1, "RER1", None],
-                            [49, "S100B", 6]
-                        ]
-                    }
-
-                }
-            }
-        }
-    })
-    def get(self):
-        fields = request.args.getlist("annotation-name", None)
-        try:
-            annotation_response = current_app.data.annotation(current_app.data.data, "var", fields)
-        except KeyError:
-            return make_response(f"Error bad key in {fields}", 404)
-        return make_response(jsonify(annotation_response))
-
-    @swagger.doc({
-        "summary": "Fetch annotations (metadata) for filtered subset of variables.",
-        "tags": ["annotations"],
-        "parameters": [
-            {
-                "in": "query",
-                "name": "annotation-name",
-                "type": "string",
-                "description": "list of 1 or more annotation names"
-            },
-            {
-                "name": "filter",
-                "description": "Complex Filter",
-                "in": "body",
-                "schema": FilterModel
-            }
-        ],
-        "responses": {
-            "200": {
-                "description": "annotations",
-                "examples": {
-                    "application/json": {
-                        "names": [
-                            "name", "category"
-                        ],
-                        "data": [
-                            [0, "ATAD3C", 1],
-                            [1, "RER1", None],
-                            [49, "S100B", 6]
-                        ]
-                    }
-
-                }
-            }
-        }
-    })
-    def put(self):
-        fields = request.args.getlist("annotation-name", None)
-        df = current_app.data.filter_dataframe(request.get_json()["filter"])
-        try:
-            annotation_response = current_app.data.annotation(df, "var", fields)
-        except KeyError:
-            return make_response(f"Error bad key in {fields}", 404)
-        return make_response(jsonify(annotation_response))
 
 
 class DataObsAPI(Resource):
@@ -528,7 +524,6 @@
         # TODO support CSV
         else:
             return make_response(f"Unsupported MIME type '{request.accept_mimetypes}'", HTTPStatus.NOT_ACCEPTABLE)
->>>>>>> 41e9cdca
 
 
 def get_api_resources():
@@ -538,10 +533,7 @@
     api.add_resource(ConfigAPI, "/config")
     api.add_resource(LayoutObsAPI, "/layout/obs")
     api.add_resource(AnnotationsObsAPI, "/annotations/obs")
-<<<<<<< HEAD
     api.add_resource(DiffExpObsAPI, "/diffexp/obs")
-=======
     api.add_resource(AnnotationsVarAPI, "/annotations/var")
     api.add_resource(DataObsAPI, "/data/obs")
->>>>>>> 41e9cdca
     return api