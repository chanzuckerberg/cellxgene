--- conflicted
+++ resolved
@@ -221,11 +221,7 @@
     """
     if name is None:
         return False
-<<<<<<< HEAD
-    return re.match(r'^[\w\-]+$', name) is not None
-=======
-    return re.match(r"^\w+$", name) is not None
->>>>>>> 53a6d01f
+    return re.match(r"^[\w\-]+$", name) is not None
 
 
 def get_api_resources():
