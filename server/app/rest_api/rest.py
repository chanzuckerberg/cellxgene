from http import HTTPStatus
import warnings
from uuid import uuid4
import re

from flask import Blueprint, current_app, jsonify, make_response, request, session
from flask_restful import Api, Resource
from server import __version__ as cellxgene_version
from anndata import __version__ as anndata_version

from server.app.util.constants import Axis, DiffExpMode, JSON_NaN_to_num_warning_msg, CXGUID, CXG_ANNO_COLLECTION
from server.app.util.errors import (
    FilterError,
    InteractiveError,
    JSONEncodingValueError,
    PrepareError,
    DisabledFeatureError,
)


class SchemaAPI(Resource):
    def get(self):
        cxguid = get_userid(session)
        anno_collection = get_anno_collection(session)
        return make_response(
            jsonify({"schema": current_app.data.get_schema(uid=cxguid, collection=anno_collection)}), HTTPStatus.OK
        )


class ConfigAPI(Resource):
    def get(self):
        cxguid = get_userid(session)
        anno_collection = get_anno_collection(session)
        config = {
            "config": {
                "features": [
                    {"method": "POST", "path": "/cluster/", **current_app.data.features["cluster"]},
                    {"method": "POST", "path": "/layout/obs", **current_app.data.features["layout"]["obs"]},
                    {"method": "POST", "path": "/layout/var", **current_app.data.features["layout"]["var"]},
                    {"method": "POST", "path": "/diffexp/", **current_app.data.features["diffexp"]},
                ],
                "displayNames": {
                    "engine": f"cellxgene Scanpy engine version ",
                    "dataset": current_app.config["DATASET_TITLE"],
                },
                "links": {"about-dataset": current_app.config["ABOUT_DATASET"]},
                "parameters": {**current_app.data.get_config_parameters(uid=cxguid, collection=anno_collection)},
                "library_versions": {"cellxgene": cellxgene_version, "anndata": anndata_version},
            }
        }

        return make_response(jsonify(config), HTTPStatus.OK)


class AnnotationsObsAPI(Resource):
    def get(self):
        fields = request.args.getlist("annotation-name", None)
        preferred_mimetype = request.accept_mimetypes.best_match(["application/octet-stream"])
        cxguid = get_userid(session)
        anno_collection = get_anno_collection(session)
        try:
            if preferred_mimetype == "application/octet-stream":
                fbs = current_app.data.annotation_to_fbs_matrix("obs", fields, uid=cxguid, collection=anno_collection)
                return make_response(fbs, HTTPStatus.OK, {"Content-Type": "application/octet-stream"})
            else:
                return make_response(f"Unsupported MIME type '{request.accept_mimetypes}'", HTTPStatus.NOT_ACCEPTABLE)
        except KeyError:
            return make_response(f"Error bad key in {fields}", HTTPStatus.BAD_REQUEST)
        except ValueError as e:
            return make_response(str(e), HTTPStatus.INTERNAL_SERVER_ERROR)

    def put(self):
        cxguid = get_userid(session)
        anno_collection = request.args.get("annotation-collection-name", default=None)
        if anno_collection is not None:
            if not is_safe_collection_name(anno_collection):
                return make_response(f"Error, bad annotation collection name", HTTPStatus.BAD_REQUEST)
            set_anno_collection(session, anno_collection)
        else:
            anno_collection = get_anno_collection(session)

        try:
            fbs = request.get_data()
            res = current_app.data.annotation_put_fbs("obs", fbs, uid=cxguid, collection=anno_collection)
            return make_response(res, HTTPStatus.OK, {"Content-Type": "application/json"})
        except (ValueError, DisabledFeatureError, KeyError) as e:
            return make_response(str(e), HTTPStatus.BAD_REQUEST)
        except Exception as e:
            return make_response(str(e), HTTPStatus.INTERNAL_SERVER_ERROR)


class AnnotationsVarAPI(Resource):
    def get(self):
        fields = request.args.getlist("annotation-name", None)
        preferred_mimetype = request.accept_mimetypes.best_match(["application/octet-stream"])
        try:
            if preferred_mimetype == "application/octet-stream":
                return make_response(
                    current_app.data.annotation_to_fbs_matrix("var", fields),
                    HTTPStatus.OK,
                    {"Content-Type": "application/octet-stream"},
                )
            else:
                return make_response(f"Unsupported MIME type '{request.accept_mimetypes}'", HTTPStatus.NOT_ACCEPTABLE)
        except KeyError:
            return make_response(f"Error bad key in {fields}", HTTPStatus.BAD_REQUEST)
        except ValueError as e:
            return make_response(str(e), HTTPStatus.INTERNAL_SERVER_ERROR)


class DataVarAPI(Resource):
    def put(self):
        preferred_mimetype = request.accept_mimetypes.best_match(["application/octet-stream"])
        try:
            if preferred_mimetype == "application/octet-stream":
                filter_json = request.get_json()
                filter = filter_json["filter"] if filter_json else None
                return make_response(
                    current_app.data.data_frame_to_fbs_matrix(filter, axis=Axis.VAR),
                    HTTPStatus.OK,
                    {"Content-Type": "application/octet-stream"},
                )
            else:
                return make_response(f"Unsupported MIME type '{request.accept_mimetypes}'", HTTPStatus.NOT_ACCEPTABLE)
        except FilterError as e:
            return make_response(e.message, HTTPStatus.BAD_REQUEST)
        except ValueError as e:
            return make_response(str(e), HTTPStatus.INTERNAL_SERVER_ERROR)


class DiffExpObsAPI(Resource):
    def post(self):
        args = request.get_json()
        # confirm mode is present and legal
        try:
            mode = DiffExpMode(args["mode"])
        except KeyError:
            return make_response("Error: mode is required", HTTPStatus.BAD_REQUEST)
        except ValueError:
            return make_response(f"Error: invalid mode option {args['mode']}", HTTPStatus.BAD_REQUEST)
        # Validate filters
        if mode == DiffExpMode.VAR_FILTER or "varFilter" in args:
            # not NOT_IMPLEMENTED
            return make_response("mode=varfilter not implemented", HTTPStatus.NOT_IMPLEMENTED)
        if mode == DiffExpMode.TOP_N and "count" not in args:
            return make_response("mode=topN requires a count parameter", HTTPStatus.BAD_REQUEST)

        if "set1" not in args:
            return make_response("set1 is required.", HTTPStatus.BAD_REQUEST)
        if Axis.VAR in args["set1"]["filter"]:
            return make_response("Var filter not allowed for set1", HTTPStatus.BAD_REQUEST)
        # set2
        if "set2" not in args:
            return make_response("Set2 as inverse of set1 is not implemented", HTTPStatus.NOT_IMPLEMENTED)
        if Axis.VAR in args["set2"]["filter"]:
            return make_response("Var filter not allowed for set2", HTTPStatus.BAD_REQUEST)

        set1_filter = args["set1"]["filter"]
        set2_filter = args.get("set2", {"filter": {}})["filter"]

        # TODO: implement varfilter mode

        # mode=topN
        count = args.get("count", None)
        try:
            diffexp = current_app.data.diffexp_topN(
                set1_filter, set2_filter, count, current_app.data.features["diffexp"]["interactiveLimit"],
            )
            return make_response(diffexp, HTTPStatus.OK, {"Content-Type": "application/json"})
        except (ValueError, FilterError) as e:
            return make_response(e.message, HTTPStatus.BAD_REQUEST)
        except InteractiveError:
            return make_response("Non-interactive request", HTTPStatus.FORBIDDEN)
        except JSONEncodingValueError as e:
            # JSON encoding failure, usually due to bad data
            warnings.warn(JSON_NaN_to_num_warning_msg)
            return make_response(str(e), HTTPStatus.INTERNAL_SERVER_ERROR)
        except ValueError as e:
            return make_response(str(e), HTTPStatus.INTERNAL_SERVER_ERROR)


class LayoutObsAPI(Resource):
    def get(self):
        preferred_mimetype = request.accept_mimetypes.best_match(["application/octet-stream"])
        try:
            if preferred_mimetype == "application/octet-stream":
                return make_response(
                    current_app.data.layout_to_fbs_matrix(), HTTPStatus.OK, {"Content-Type": "application/octet-stream"}
                )
            else:
                return make_response(f"Unsupported MIME type '{request.accept_mimetypes}'", HTTPStatus.NOT_ACCEPTABLE)
        except PrepareError as e:
            return make_response(e.message, HTTPStatus.INTERNAL_SERVER_ERROR)
        except ValueError as e:
            return make_response(str(e), HTTPStatus.INTERNAL_SERVER_ERROR)


def get_userid(ss):
    if CXGUID not in ss:
        ss[CXGUID] = uuid4().hex
        ss.permanent = True
    return ss[CXGUID]


def get_anno_collection(ss):
    collection = ss[CXG_ANNO_COLLECTION] if CXG_ANNO_COLLECTION in ss else None
    return collection


def set_anno_collection(ss, name):
    ss[CXG_ANNO_COLLECTION] = name
    ss.permanent = True


def is_safe_collection_name(name):
    """
    return true if this is a safe collection name

    this is ultra convervative. If we want to allow full legal file name syntax,
    we could look at modules like `pathvalidate`
    """
    if name is None:
        return False
<<<<<<< HEAD
    return re.match(r'^[\w-]+$', name) is not None
=======
    return re.match(r"^[\w\-]+$", name) is not None
>>>>>>> ddbfc458


def get_api_resources():
    bp = Blueprint("api", __name__, url_prefix="/api/v0.2")
    api = Api(bp)
    # Initialization routes
    api.add_resource(SchemaAPI, "/schema")
    api.add_resource(ConfigAPI, "/config")
    # Data routes
    api.add_resource(AnnotationsObsAPI, "/annotations/obs")
    api.add_resource(AnnotationsVarAPI, "/annotations/var")
    api.add_resource(DataVarAPI, "/data/var")
    # Computation routes
    api.add_resource(DiffExpObsAPI, "/diffexp/obs")
    api.add_resource(LayoutObsAPI, "/layout/obs")
    return api<|MERGE_RESOLUTION|>--- conflicted
+++ resolved
@@ -221,11 +221,7 @@
     """
     if name is None:
         return False
-<<<<<<< HEAD
-    return re.match(r'^[\w-]+$', name) is not None
-=======
     return re.match(r"^[\w\-]+$", name) is not None
->>>>>>> ddbfc458
 
 
 def get_api_resources():
