from abc import ABCMeta, abstractmethod

"""
Sort order for methods
1. Initialize
2. Helper
3. Filter
4. Data & Metadata
5. Computation
"""


class CXGDriver(metaclass=ABCMeta):
    def __init__(self, data=None, args={}):
        self.config = self._get_default_config()
        self.config.update(args)
        if data:
            self._load_data(data)
        else:
            self.data = None

    def update(self, data=None, args={}):
        self.config.update(args)
        if data:
            self._load_data(data)

    @staticmethod
    def _get_default_config():
        return {
            "layout": None,
            "max_category_items": None,
            "diffexp_lfc_cutoff": None
        }

    @property
    def features(self):
        features = {
            "cluster": {"available": False},
            "layout": {"obs": {"available": False}, "var": {"available": False}},
            "diffexp": {"available": True, "interactiveLimit": 50000}
        }
        # TODO - Interactive limit should be generated from the actual available methods see GH issue #94
        if self.config["layout"]:
            # TODO handle "var" when gene layout becomes available
            features["layout"]["obs"] = {"available": True, "interactiveLimit": 50000}
        return features

    @abstractmethod
<<<<<<< HEAD
    def get_schema(self):
        """
        Return current schema
        """
        pass

    @abstractmethod
    def _load_data(self, data):
=======
    def _load_data(self, data_locator):
>>>>>>> 922c3753
        pass

    @abstractmethod
    def annotation_to_fbs_matrix(self, axis, field=None):
        """
        Gets annotation value for each observation
        :param axis: string obs or var
        :param fields: list of keys for annotation to return, returns all annotation values if not set.
        :return: flatbuffer: in fbs/matrix.fbs encoding
        """
        pass

    @abstractmethod
    def annotation_put_fbs(self, axis, fbs):
        """
        Put/save FBS as user-defined labels
        """
        pass

    @abstractmethod
    def data_frame_to_fbs_matrix(self, filter, axis):
        pass

    @abstractmethod
    def diffexp_topN(self, obsFilter1, obsFilter2, top_n=None, interactive_limit=None):
        """
        Computes the top N differentially expressed variables between two observation sets. If mode
        is "TOP_N", then stats for the top N
        dataframes
        contain a subset of variables, then statistics for all variables will be returned, otherwise
        only the top N vars will be returned.
        :param obsFilter1: filter: dictionary with filter params for first set of observations
        :param obsFilter2: filter: dictionary with filter params for second set of observations
        :param top_n: Limit results to top N (Top var mode only)
        :param interactive_limit: -- don't compute if total # genes in dataframes are larger than this
        :return: top N genes and corresponding stats
        """
        pass

    @abstractmethod
    def layout_to_fbs_matrix(self, filter):
        """ same as layout, except returns a flatbuffer """
        pass<|MERGE_RESOLUTION|>--- conflicted
+++ resolved
@@ -46,7 +46,6 @@
         return features
 
     @abstractmethod
-<<<<<<< HEAD
     def get_schema(self):
         """
         Return current schema
@@ -54,10 +53,7 @@
         pass
 
     @abstractmethod
-    def _load_data(self, data):
-=======
     def _load_data(self, data_locator):
->>>>>>> 922c3753
         pass
 
     @abstractmethod
