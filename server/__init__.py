--- conflicted
+++ resolved
@@ -1,13 +1,9 @@
 import logging
 import sys
 
-<<<<<<< HEAD
 from server.common.utils.utils import import_plugins
 
-__version__ = "0.16.1"
-=======
 __version__ = "0.16.0"
->>>>>>> 263e893b
 display_version = "cellxgene v" + __version__
 
 try:
