import errno
import functools
import logging
from os import devnull, mkdir, environ
from os.path import splitext, basename, isdir
import sys
import warnings
import webbrowser
from urllib.parse import urlparse

import click

from server.common.utils import custom_format_warning
from server.common.utils import find_available_port, is_port_available, sort_options
from server.data_common.matrix_loader import MatrixDataLoader, MatrixDataCacheManager
from server.common.annotations import AnnotationsLocalFile
from server.common.app_config import AppConfig

from server.common.errors import OntologyLoadFailure

# anything bigger than this will generate a special message
BIG_FILE_SIZE_THRESHOLD = 100 * 2 ** 20  # 100MB
DEFAULT_SERVER_PORT = int(environ.get('CXG_SERVER_PORT', '5005'))


def annotation_args(func):
    @click.option(
        "--experimental-annotations",
        is_flag=True,
        default=False,
        show_default=True,
        help="Enable user annotation of data.",
    )
    @click.option(
        "--experimental-annotations-file",
        default=None,
        show_default=True,
        multiple=False,
        metavar="<path>",
        help="CSV file to initialize editing of existing annotations; will be altered in-place. "
        "Incompatible with --annotations-output-dir.",
    )
    @click.option(
        "--experimental-annotations-output-dir",
        default=None,
        show_default=False,
        multiple=False,
        metavar="<directory path>",
        help="Directory of where to save output annotations; filename will be specified in the application. "
        "Incompatible with --annotations-input-file.",
    )
    @click.option(
        "--experimental-annotations-ontology",
        is_flag=True,
        default=False,
        show_default=True,
        help="When creating annotations, optionally autocomplete names from ontology terms."
    )
    @click.option(
        "--experimental-annotations-ontology-obo",
        default=None,
        show_default=True,
        metavar="<path or url>",
        help="Location of OBO file defining cell annotation autosuggest terms."
    )
    @functools.wraps(func)
    def wrapper(*args, **kwargs):
        return func(*args, **kwargs)

    return wrapper


def config_args(func):
    @click.option(
        "--max-category-items",
        default=1000,
        metavar="<integer>",
        show_default=True,
        help="Will not display categories with more distinct values than specified.",
    )
    @click.option(
        "--diffexp-lfc-cutoff",
        "-de",
        default=0.01,
        show_default=True,
        metavar="<float>",
        help="Minimum log fold change threshold for differential expression.",
    )
    @click.option(
        "--disable-diffexp",
        is_flag=True,
        default=False,
        show_default=False,
        help="Disable on-demand differential expression.",
    )
    @click.option(
        "--embedding",
        "-e",
        default=[],
        multiple=True,
        show_default=False,
        metavar="<text>",
        help="Embedding name, eg, 'umap'. Repeat option for multiple embeddings. Defaults to all.",
    )
    @functools.wraps(func)
    def wrapper(*args, **kwargs):
        return func(*args, **kwargs)

    return wrapper


def dataset_args(func):

    @click.option(
        "--obs-names",
        "-obs",
        default=None,
        metavar="<text>",
        help="Name of annotation field to use for observations. If not specified cellxgene will use the the obs index.",
    )
    @click.option(
        "--var-names",
        "-var",
        default=None,
        metavar="<text>",
        help="Name of annotation to use for variables. If not specified cellxgene will use the the var index.",
    )
    @click.option(
        "--backed",
        "-b",
        is_flag=True,
        default=False,
        show_default=False,
        help="Load anndata in file-backed mode. "
             "This may save memory, but may result in slower overall performance.",
    )
    @click.option(
        "--title",
        "-t",
        metavar="<text>",
        help="Title to display. If omitted will use file name."
    )
    @click.option(
        "--about",
        metavar="<URL>",
        help="URL providing more information about the dataset " "(hint: must be a fully specified absolute URL).",
    )
    @functools.wraps(func)
    def wrapper(*args, **kwargs):
        return func(*args, **kwargs)

    return wrapper


def server_args(func):
    @click.option(
        "--debug",
        "-d",
        is_flag=True,
        default=False,
        show_default=True,
        help="Run in debug mode. This is helpful for cellxgene developers, "
        "or when you want more information about an error condition.",
    )
    @click.option(
        "--verbose",
        "-v",
        is_flag=True,
        default=False,
        show_default=True,
        help="Provide verbose output, including warnings and all server requests.",
    )
    @click.option(
        "--port",
        "-p",
        metavar="<port>",
        show_default=True,
        help="Port to run server on. If not specified cellxgene will find an available port.",
    )
    @click.option(
        "--host",
        metavar="<IP address>",
        default="127.0.0.1",
        show_default=False,
        help="Host IP address. By default cellxgene will use localhost (e.g. 127.0.0.1).",
    )
    @click.option(
        "--scripts",
        "-s",
        default=[],
        multiple=True,
        metavar="<text>",
        help="Additional script files to include in HTML page. If not specified, "
        "no additional script files will be included.",
        show_default=False,
    )
    @functools.wraps(func)
    def wrapper(*args, **kwargs):
        return func(*args, **kwargs)

    return wrapper


def launch_args(func):
    @annotation_args
    @config_args
    @dataset_args
    @server_args
    @click.option(
        "--dataroot",
        default=None,
        metavar="<data directory>",
        help="Enable cellxgene to serve multiple files. Supply path (local directory or URL)"
             " to folder containing H5AD and/or CXG datasets.",
        hidden=True)  # TODO, unhide when dataroot is supported)
    @click.argument("datapath", required=False, metavar="<path to data file>")
    @click.option(
        "--open",
        "-o",
        "open_browser",
        is_flag=True,
        default=False,
        show_default=True,
        help="Open web browser after launch.",
    )
    @click.help_option("--help", "-h", help="Show this message and exit.")
    @functools.wraps(func)
    def wrapper(*args, **kwargs):
        return func(*args, **kwargs)

    return wrapper


def handle_scripts(scripts):
    if scripts:
        click.echo(
            r"""
    / / /\ \ \__ _ _ __ _ __ (_)_ __   __ _
    \ \/  \/ / _` | '__| '_ \| | '_ \ / _` |
     \  /\  / (_| | |  | | | | | | | | (_| |
      \/  \/ \__,_|_|  |_| |_|_|_| |_|\__, |
                                      |___/
    The --scripts flag is intended for developers to include google analytics etc. You could be opening yourself to a
    security risk by including the --scripts flag. Make sure you trust the scripts that you are including.
            """
        )
        scripts_pretty = ", ".join(scripts)
        click.confirm(f"Are you sure you want to inject these scripts: {scripts_pretty}?", abort=True)


def handle_verbose(verbose):
    if not verbose:
        sys.tracebacklimit = 0


@sort_options
@click.command(
    short_help="Launch the cellxgene data viewer. " "Run `cellxgene launch --help` for more information.",
    options_metavar="<options>",
)
<<<<<<< HEAD
@launch_args
=======
@click.argument("data", nargs=1, metavar="<path to data file>", required=True)
@click.option(
    "--verbose",
    "-v",
    is_flag=True,
    default=False,
    show_default=True,
    help="Provide verbose output, including warnings and all server requests.",
)
@click.option(
    "--debug",
    "-d",
    is_flag=True,
    default=False,
    show_default=True,
    help="Run in debug mode. This is helpful for cellxgene developers, "
    "or when you want more information about an error condition.",
)
@click.option(
    "--open",
    "-o",
    "open_browser",
    is_flag=True,
    default=False,
    show_default=True,
    help="Open web browser after launch.",
)
@click.option(
    "--port",
    "-p",
    metavar="<port>",
    default=DEFAULT_SERVER_PORT,
    show_default=True,
    help="Port to run server on. If not specified cellxgene will find an available port.",
)
@click.option(
    "--host",
    metavar="<IP address>",
    default="127.0.0.1",
    show_default=False,
    help="Host IP address. By default cellxgene will use localhost (e.g. 127.0.0.1).",
)
@click.option(
    "--scripts",
    "-s",
    default=[],
    multiple=True,
    metavar="<text>",
    help="Additional script files to include in HTML page. If not specified, "
    "no additional script files will be included.",
    show_default=False,
)
@click.help_option("--help", "-h", help="Show this message and exit.")
@common_args
>>>>>>> c630be33
def launch(
    datapath,
    dataroot,
    verbose,
    debug,
    open_browser,
    port,
    host,
    embedding,
    obs_names,
    var_names,
    max_category_items,
    diffexp_lfc_cutoff,
    title,
    scripts,
    about,
    experimental_annotations,
    experimental_annotations_file,
    experimental_annotations_output_dir,
    backed,
    disable_diffexp,
    experimental_annotations_ontology,
    experimental_annotations_ontology_obo
):
    """Launch the cellxgene data viewer.
    This web app lets you explore single-cell expression data.
    Data must be in a format that cellxgene expects.
    Read the "getting started" guide to learn more:
    https://chanzuckerberg.github.io/cellxgene/getting-started.html

    Examples:

    > cellxgene launch example-dataset/pbmc3k.h5ad --title pbmc3k

    > cellxgene launch <your data file> --title <your title>

    > cellxgene launch <url>"""

    # TODO Examples to provide when "--dataroot" is unhidden
    # > cellxgene launch --dataroot example-dataset/
    #
    # > cellxgene launch --dataroot <url>

    # Startup message
    click.echo("[cellxgene] Starting the CLI...")

    if datapath is None and dataroot is None:
        # TODO:  change the error message once dataroot is fully supported
        raise click.ClickException("Missing argument \"<path to data file>.\"")
        # raise click.ClickException("must supply either <path to data file> or --dataroot")
    if datapath is not None and dataroot is not None:
        raise click.ClickException("must supply only one of <path to data file> or --dataroot")

    if datapath:
        # preload this data set
        matrix_data_loader = MatrixDataLoader(datapath)

        try:
            matrix_data_loader.pre_load_validation()
        except RuntimeError as e:
            raise click.ClickException(str(e))

        file_size = matrix_data_loader.file_size()
        if file_size > BIG_FILE_SIZE_THRESHOLD:
            click.echo(f"[cellxgene] Loading data from {basename(datapath)}, this may take a while...")
        else:
            click.echo(f"[cellxgene] Loading data from {basename(datapath)}.")

    if debug:
        verbose = True
        open_browser = False
    else:
        warnings.formatwarning = custom_format_warning

    handle_verbose(verbose)
    handle_scripts(scripts)

    if not title and datapath is not None:
        file_parts = splitext(basename(datapath))
        title = file_parts[0]

    if port:
        if debug:
            raise click.ClickException("--port and --debug may not be used together (try --verbose for error logging).")
        if not is_port_available(host, int(port)):
            raise click.ClickException(
                f"The port selected {port} is in use, please specify an open port using the --port flag."
            )
    else:
        port = find_available_port(host, DEFAULT_SERVER_PORT)

    if not experimental_annotations:
        if experimental_annotations_file is not None:
            click.echo("Warning: --experimental-annotations-file ignored as --annotations not enabled.")
        if experimental_annotations_output_dir is not None:
            click.echo("Warning: --experimental-annotations-output-dir ignored as --annotations not enabled.")
        if experimental_annotations_ontology:
            click.echo("Warning: --experimental-annotations-ontology ignored as --annotations not enabled.")
        if experimental_annotations_ontology_obo is not None:
            click.echo("Warning: --experimental-annotations-ontology-obo ignored as --annotations not enabled.")
    else:
        if experimental_annotations_file is not None and experimental_annotations_output_dir is not None:
            raise click.ClickException(
                "--experimental-annotations-file and --experimental-annotations-output-dir " "may not be used together."
            )

        if experimental_annotations_file is not None:
            lf_name, lf_ext = splitext(experimental_annotations_file)
            if lf_ext and lf_ext != ".csv":
                raise click.FileError(basename(experimental_annotations_file), hint="annotation file type must be .csv")

        if experimental_annotations_output_dir is not None and not isdir(experimental_annotations_output_dir):
            try:
                mkdir(experimental_annotations_output_dir)
            except OSError:
                raise click.ClickException(
                    "Unable to create directory specified by " "--experimental-annotations-output-dir"
                )

    if about:
        def url_check(url):
            try:
                result = urlparse(url)
                if all([result.scheme, result.netloc]):
                    return True
                else:
                    return False
            except ValueError:
                return False

        if not url_check(about):
            raise click.ClickException("Must provide an absolute URL for --about. (Example format: http://example.com)")

    # Setup app
    cellxgene_url = f"http://{host}:{port}"

    # app config
    app_config = AppConfig(
        datapath=datapath,
        dataroot=dataroot,
        title=title,
        about=about,
        scripts=scripts,
        layout=embedding,
        max_category_items=max_category_items,
        diffexp_lfc_cutoff=diffexp_lfc_cutoff,
        obs_names=obs_names,
        var_names=var_names,
        anndata_backed=backed,
        disable_diffexp=disable_diffexp)

    matrix_data_cache_manager = MatrixDataCacheManager()
    data_adaptor = None
    if datapath:
        try:
            with matrix_data_cache_manager.data_adaptor(datapath, app_config) as data_adaptor:
                if not disable_diffexp and data_adaptor.parameters.get("diffexp_may_be_slow", False):
                    click.echo(
                        f"[cellxgene] CAUTION: due to the size of your dataset, "
                        f"running differential expression may take longer or fail."
                    )
        except Exception as e:
            raise click.ClickException(str(e))

    # create an annotations object.  Only AnnotationsLocalFile is used (for now)
    annotations = None

    if experimental_annotations:
        annotations = AnnotationsLocalFile(experimental_annotations_output_dir,
                                           experimental_annotations_file)

        # if the user has specified a fixed label file, go ahead and validate it
        # so that we can remove errors early in the process.

        if experimental_annotations_file and data_adaptor:
            data_adaptor.check_new_labels(annotations.read_labels(data_adaptor))

        if experimental_annotations_ontology or bool(experimental_annotations_ontology_obo):
            try:
                annotations.load_ontology(experimental_annotations_ontology_obo)
            except OntologyLoadFailure as e:
                raise click.ClickException("Unable to load ontology terms\n" + str(e))

    # create the server
    from server.app.app import Server
    server = Server(matrix_data_cache_manager, annotations, app_config)

    if not verbose:
        log = logging.getLogger("werkzeug")
        log.setLevel(logging.ERROR)

    if open_browser:
        click.echo(f"[cellxgene] Launching! Opening your browser to {cellxgene_url} now.")
        webbrowser.open(cellxgene_url)
    else:
        click.echo(f"[cellxgene] Launching! Please go to {cellxgene_url} in your browser.")

    click.echo("[cellxgene] Type CTRL-C at any time to exit.")

    if not verbose:
        f = open(devnull, "w")
        sys.stdout = f

    try:
        server.app.run(host=host, debug=debug, port=port, threaded=False if debug else True, use_debugger=False)
    except OSError as e:
        if e.errno == errno.EADDRINUSE:
            raise click.ClickException("Port is in use, please specify an open port using the --port flag.") from e
        raise<|MERGE_RESOLUTION|>--- conflicted
+++ resolved
@@ -174,6 +174,7 @@
         "--port",
         "-p",
         metavar="<port>",
+        default=DEFAULT_SERVER_PORT,
         show_default=True,
         help="Port to run server on. If not specified cellxgene will find an available port.",
     )
@@ -258,64 +259,7 @@
     short_help="Launch the cellxgene data viewer. " "Run `cellxgene launch --help` for more information.",
     options_metavar="<options>",
 )
-<<<<<<< HEAD
 @launch_args
-=======
-@click.argument("data", nargs=1, metavar="<path to data file>", required=True)
-@click.option(
-    "--verbose",
-    "-v",
-    is_flag=True,
-    default=False,
-    show_default=True,
-    help="Provide verbose output, including warnings and all server requests.",
-)
-@click.option(
-    "--debug",
-    "-d",
-    is_flag=True,
-    default=False,
-    show_default=True,
-    help="Run in debug mode. This is helpful for cellxgene developers, "
-    "or when you want more information about an error condition.",
-)
-@click.option(
-    "--open",
-    "-o",
-    "open_browser",
-    is_flag=True,
-    default=False,
-    show_default=True,
-    help="Open web browser after launch.",
-)
-@click.option(
-    "--port",
-    "-p",
-    metavar="<port>",
-    default=DEFAULT_SERVER_PORT,
-    show_default=True,
-    help="Port to run server on. If not specified cellxgene will find an available port.",
-)
-@click.option(
-    "--host",
-    metavar="<IP address>",
-    default="127.0.0.1",
-    show_default=False,
-    help="Host IP address. By default cellxgene will use localhost (e.g. 127.0.0.1).",
-)
-@click.option(
-    "--scripts",
-    "-s",
-    default=[],
-    multiple=True,
-    metavar="<text>",
-    help="Additional script files to include in HTML page. If not specified, "
-    "no additional script files will be included.",
-    show_default=False,
-)
-@click.help_option("--help", "-h", help="Show this message and exit.")
-@common_args
->>>>>>> c630be33
 def launch(
     datapath,
     dataroot,
