import errno
import functools
import logging
from os import devnull, mkdir
from os.path import splitext, basename, isdir
import sys
import warnings
import webbrowser
from urllib.parse import urlparse

import click

<<<<<<< HEAD
from server.app_single.app import Server
from server.data_common.utils import custom_format_warning
from server.common.utils import find_available_port, is_port_available, sort_options
from server.data_common.utils import MatrixDataLoader
from server.common.annotations import AnnotationsLocalFile
=======
from server.app.app import Server
from server.app.util.errors import ScanpyFileError
from server.app.util.utils import custom_format_warning
from server.utils.utils import find_available_port, is_port_available, sort_options
from server.app.util.data_locator import DataLocator
from server.app.util.ontology import load_obo, OntologyLoadFailure
>>>>>>> a927d733

# anything bigger than this will generate a special message
BIG_FILE_SIZE_THRESHOLD = 100 * 2 ** 20  # 100MB


def common_args(func):
    """
    Decorator to contain CLI args that will be common to both CLI and GUI: title and engine args.
    """

    @click.option("--title", "-t", metavar="<text>", help="Title to display. If omitted will use file name.")
    @click.option(
        "--about",
        metavar="<URL>",
        help="URL providing more information about the dataset " "(hint: must be a fully specified absolute URL).",
    )
    @click.option(
        "--embedding",
        "-e",
        default=[],
        multiple=True,
        show_default=False,
        metavar="<text>",
        help="Embedding name, eg, 'umap'. Repeat option for multiple embeddings. Defaults to all.",
    )
    @click.option(
        "--obs-names",
        "-obs",
        default=None,
        metavar="<text>",
        help="Name of annotation field to use for observations. If not specified cellxgene will use the the obs index.",
    )
    @click.option(
        "--var-names",
        "-var",
        default=None,
        metavar="<text>",
        help="Name of annotation to use for variables. If not specified cellxgene will use the the var index.",
    )
    @click.option(
        "--max-category-items",
        default=1000,
        metavar="<integer>",
        show_default=True,
        help="Will not display categories with more distinct values than specified.",
    )
    @click.option(
        "--diffexp-lfc-cutoff",
        "-de",
        default=0.01,
        show_default=True,
        metavar="<float>",
        help="Minimum log fold change threshold for differential expression.",
    )
    @click.option(
        "--experimental-annotations",
        is_flag=True,
        default=False,
        show_default=True,
        help="Enable user annotation of data.",
    )
    @click.option(
        "--experimental-annotations-file",
        default=None,
        show_default=True,
        multiple=False,
        metavar="<path>",
        help="CSV file to initialize editing of existing annotations; will be altered in-place. "
        "Incompatible with --annotations-output-dir.",
    )
    @click.option(
        "--experimental-annotations-output-dir",
        default=None,
        show_default=False,
        multiple=False,
        metavar="<directory path>",
        help="Directory of where to save output annotations; filename will be specified in the application. "
        "Incompatible with --annotations-input-file.",
    )
    @click.option(
        "--experimental-annotations-ontology",
        is_flag=True,
        default=False,
        show_default=True,
        help="When creating annotations, optionally autocomplete names from ontology terms.",)
    @click.option(
        "--experimental-annotations-ontology-obo",
        default=None,
        show_default=True,
        metavar="<path or url>",
        help="Location of OBO file defining cell annotatoin autosuggest terms.",)
    @click.option(
        "--backed",
        "-b",
        is_flag=True,
        default=False,
        show_default=False,
        help="Load data in file-backed mode. This may save memory, but may result in slower overall performance.",
    )
    @click.option(
        "--disable-diffexp",
        is_flag=True,
        default=False,
        show_default=False,
        help="Disable on-demand differential expression.",
    )
    @functools.wraps(func)
    def wrapper(*args, **kwargs):
        return func(*args, **kwargs)

    return wrapper


<<<<<<< HEAD
=======
def parse_engine_args(
    embedding,
    obs_names,
    var_names,
    max_category_items,
    diffexp_lfc_cutoff,
    experimental_annotations,
    experimental_annotations_file,
    experimental_annotations_output_dir,
    backed,
    disable_diffexp,
    experimental_annotations_ontology,
    experimental_annotations_ontology_obo
):
    annotations_file = experimental_annotations_file if experimental_annotations else None
    annotations_output_dir = experimental_annotations_output_dir if experimental_annotations else None
    annotations_cell_ontology_enabled = experimental_annotations and (
        experimental_annotations_ontology or bool(experimental_annotations_ontology_obo)
    )
    annotations_ontology_obopath = experimental_annotations_ontology_obo if annotations_cell_ontology_enabled else None
    return {
        "layout": embedding,
        "max_category_items": max_category_items,
        "diffexp_lfc_cutoff": diffexp_lfc_cutoff,
        "obs_names": obs_names,
        "var_names": var_names,
        "annotations": experimental_annotations,
        "annotations_file": annotations_file,
        "annotations_output_dir": annotations_output_dir,
        "annotations_cell_ontology_enabled": annotations_cell_ontology_enabled,
        "annotations_cell_ontology_obopath": annotations_ontology_obopath,
        "annotations_cell_ontology_terms": None,
        "backed": backed,
        "disable_diffexp": disable_diffexp,
    }


>>>>>>> a927d733
@sort_options
@click.command(
    short_help="Launch the cellxgene data viewer. " "Run `cellxgene launch --help` for more information.",
    options_metavar="<options>",
)
@click.argument("data", nargs=1, metavar="<path to data file>", required=True)
@click.option(
    "--verbose",
    "-v",
    is_flag=True,
    default=False,
    show_default=True,
    help="Provide verbose output, including warnings and all server requests.",
)
@click.option(
    "--debug",
    "-d",
    is_flag=True,
    default=False,
    show_default=True,
    help="Run in debug mode. This is helpful for cellxgene developers, "
    "or when you want more information about an error condition.",
)
@click.option(
    "--open",
    "-o",
    "open_browser",
    is_flag=True,
    default=False,
    show_default=True,
    help="Open web browser after launch.",
)
@click.option(
    "--port",
    "-p",
    metavar="<port>",
    show_default=True,
    help="Port to run server on. If not specified cellxgene will find an available port.",
)
@click.option(
    "--host",
    metavar="<IP address>",
    default="127.0.0.1",
    show_default=False,
    help="Host IP address. By default cellxgene will use localhost (e.g. 127.0.0.1).",
)
@click.option(
    "--scripts",
    "-s",
    default=[],
    multiple=True,
    metavar="<text>",
    help="Additional script files to include in HTML page. If not specified, "
    "no additional script files will be included.",
    show_default=False,
)
@click.help_option("--help", "-h", help="Show this message and exit.")
@common_args
def launch(
    data,
    verbose,
    debug,
    open_browser,
    port,
    host,
    embedding,
    obs_names,
    var_names,
    max_category_items,
    diffexp_lfc_cutoff,
    title,
    scripts,
    about,
    experimental_annotations,
    experimental_annotations_file,
    experimental_annotations_output_dir,
    backed,
    disable_diffexp,
    experimental_annotations_ontology,
    experimental_annotations_ontology_obo
):
    """Launch the cellxgene data viewer.
    This web app lets you explore single-cell expression data.
    Data must be in a format that cellxgene expects.
    Read the "getting started" guide to learn more:
    https://chanzuckerberg.github.io/cellxgene/getting-started.html

    Examples:

    > cellxgene launch example_dataset/pbmc3k.h5ad --title pbmc3k

    > cellxgene launch <your data file> --title <your title>

    > cellxgene launch <url>"""

<<<<<<< HEAD
    e_args = {
        "layout": embedding,
        "max_category_items": max_category_items,
        "diffexp_lfc_cutoff": diffexp_lfc_cutoff,
        "obs_names": obs_names,
        "var_names": var_names,
        "backed": backed,
        "disable_diffexp": disable_diffexp,
    }
=======
    e_args = parse_engine_args(
        embedding,
        obs_names,
        var_names,
        max_category_items,
        diffexp_lfc_cutoff,
        experimental_annotations,
        experimental_annotations_file,
        experimental_annotations_output_dir,
        backed,
        disable_diffexp,
        experimental_annotations_ontology,
        experimental_annotations_ontology_obo,
    )
    try:
        data_locator = DataLocator(data)
    except RuntimeError as re:
        raise click.ClickException(f"Unable to access data at {data}.  {str(re)}")

>>>>>>> a927d733
    # Startup message
    click.echo("[cellxgene] Starting the CLI...")

    matrix_data_loader = MatrixDataLoader(data)

    try:
        matrix_data_loader.pre_checks()
    except RuntimeError as e:
        raise click.ClickException(str(e))

    if debug:
        verbose = True
        open_browser = False
    else:
        warnings.formatwarning = custom_format_warning

    if not verbose:
        sys.tracebacklimit = 0

    if scripts:
        click.echo(
            r"""
    / / /\ \ \__ _ _ __ _ __ (_)_ __   __ _
    \ \/  \/ / _` | '__| '_ \| | '_ \ / _` |
     \  /\  / (_| | |  | | | | | | | | (_| |
      \/  \/ \__,_|_|  |_| |_|_|_| |_|\__, |
                                      |___/
    The --scripts flag is intended for developers to include google analytics etc. You could be opening yourself to a
    security risk by including the --scripts flag. Make sure you trust the scripts that you are including.
            """
        )
        scripts_pretty = ", ".join(scripts)
        click.confirm(f"Are you sure you want to inject these scripts: {scripts_pretty}?", abort=True)

    if not title:
        file_parts = splitext(basename(data))
        title = file_parts[0]

    if port:
        if debug:
            raise click.ClickException("--port and --debug may not be used together (try --verbose for error logging).")
        if not is_port_available(host, int(port)):
            raise click.ClickException(
                f"The port selected {port} is in use, please specify an open port using the --port flag."
            )
    else:
        port = find_available_port(host)

    if not experimental_annotations:
        if experimental_annotations_file is not None:
            click.echo("Warning: --experimental-annotations-file ignored as --annotations not enabled.")
        if experimental_annotations_output_dir is not None:
            click.echo("Warning: --experimental-annotations-output-dir ignored as --annotations not enabled.")
        if experimental_annotations_ontology:
            click.echo("Warning: --experimental-annotations-ontology ignored as --annotations not enabled.")
        if experimental_annotations_ontology_obo is not None:
            click.echo("Warning: --experimental-annotations-ontology-obo ignored as --annotations not enabled.")
    else:
        if experimental_annotations_file is not None and experimental_annotations_output_dir is not None:
            raise click.ClickException(
                "--experimental-annotations-file and --experimental-annotations-output-dir " "may not be used together."
            )

        if experimental_annotations_file is not None:
            lf_name, lf_ext = splitext(experimental_annotations_file)
            if lf_ext and lf_ext != ".csv":
                raise click.FileError(basename(experimental_annotations_file), hint="annotation file type must be .csv")

        if experimental_annotations_output_dir is not None and not isdir(experimental_annotations_output_dir):
            try:
                mkdir(experimental_annotations_output_dir)
            except OSError:
                raise click.ClickException(
                    "Unable to create directory specified by " "--experimental-annotations-output-dir"
                )

        if e_args.get('annotations_cell_ontology_enabled', False):
            try:
                e_args['annotations_cell_ontology_terms'] = load_obo(
                    e_args.get('annotations_cell_ontology_obopath', None)
                )
            except OntologyLoadFailure as e:
                raise click.ClickException("Unable to load ontology terms\n" + str(e))

    if about:

        def url_check(url):
            try:
                result = urlparse(url)
                if all([result.scheme, result.netloc]):
                    return True
                else:
                    return False
            except ValueError:
                return False

        if not url_check(about):
            raise click.ClickException("Must provide an absolute URL for --about. (Example format: http://example.com)")

    # Setup app
    cellxgene_url = f"http://{host}:{port}"

    file_size = matrix_data_loader.file_size()
    if file_size > BIG_FILE_SIZE_THRESHOLD:
        click.echo(f"[cellxgene] Loading data from {basename(data)}, this may take a while...")
    else:
        click.echo(f"[cellxgene] Loading data from {basename(data)}.")

    try:
        cxg_data = matrix_data_loader.open(e_args)
    except RuntimeError as e:
        raise click.ClickException(str(e))

    # create an annotations object.  Only AnnotationsLocalFile is used (for now)
    annotations = None
    if experimental_annotations:
        annotations = AnnotationsLocalFile(data,
                                           experimental_annotations_output_dir,
                                           experimental_annotations_file)

        # if the user has specified a fixed label file, go ahead and validate it
        # so that we can remove errors early in the process.

        if experimental_annotations_file:
            cxg_data.validate_label_data(annotations.read_labels())

    # create the server
    server = Server(cxg_data, annotations, title=title, about=about)
    server.app.config.update(SCRIPTS=scripts)

    if not verbose:
        log = logging.getLogger("werkzeug")
        log.setLevel(logging.ERROR)

    if not disable_diffexp and server.app.data.config["diffexp_may_be_slow"]:
        click.echo(
            f"[cellxgene] CAUTION: due to the size of your dataset, "
            f"running differential expression may take longer or fail."
        )

    if open_browser:
        click.echo(f"[cellxgene] Launching! Opening your browser to {cellxgene_url} now.")
        webbrowser.open(cellxgene_url)
    else:
        click.echo(f"[cellxgene] Launching! Please go to {cellxgene_url} in your browser.")

    click.echo("[cellxgene] Type CTRL-C at any time to exit.")

    if not verbose:
        f = open(devnull, "w")
        sys.stdout = f

    try:
        server.app.run(host=host, debug=debug, port=port, threaded=False if debug else True, use_debugger=False)
    except OSError as e:
        if e.errno == errno.EADDRINUSE:
            raise click.ClickException("Port is in use, please specify an open port using the --port flag.") from e
        raise<|MERGE_RESOLUTION|>--- conflicted
+++ resolved
@@ -10,20 +10,12 @@
 
 import click
 
-<<<<<<< HEAD
 from server.app_single.app import Server
 from server.data_common.utils import custom_format_warning
 from server.common.utils import find_available_port, is_port_available, sort_options
 from server.data_common.utils import MatrixDataLoader
 from server.common.annotations import AnnotationsLocalFile
-=======
-from server.app.app import Server
-from server.app.util.errors import ScanpyFileError
-from server.app.util.utils import custom_format_warning
-from server.utils.utils import find_available_port, is_port_available, sort_options
-from server.app.util.data_locator import DataLocator
-from server.app.util.ontology import load_obo, OntologyLoadFailure
->>>>>>> a927d733
+from server.common.errors import OntologyLoadFailure
 
 # anything bigger than this will generate a special message
 BIG_FILE_SIZE_THRESHOLD = 100 * 2 ** 20  # 100MB
@@ -137,46 +129,6 @@
     return wrapper
 
 
-<<<<<<< HEAD
-=======
-def parse_engine_args(
-    embedding,
-    obs_names,
-    var_names,
-    max_category_items,
-    diffexp_lfc_cutoff,
-    experimental_annotations,
-    experimental_annotations_file,
-    experimental_annotations_output_dir,
-    backed,
-    disable_diffexp,
-    experimental_annotations_ontology,
-    experimental_annotations_ontology_obo
-):
-    annotations_file = experimental_annotations_file if experimental_annotations else None
-    annotations_output_dir = experimental_annotations_output_dir if experimental_annotations else None
-    annotations_cell_ontology_enabled = experimental_annotations and (
-        experimental_annotations_ontology or bool(experimental_annotations_ontology_obo)
-    )
-    annotations_ontology_obopath = experimental_annotations_ontology_obo if annotations_cell_ontology_enabled else None
-    return {
-        "layout": embedding,
-        "max_category_items": max_category_items,
-        "diffexp_lfc_cutoff": diffexp_lfc_cutoff,
-        "obs_names": obs_names,
-        "var_names": var_names,
-        "annotations": experimental_annotations,
-        "annotations_file": annotations_file,
-        "annotations_output_dir": annotations_output_dir,
-        "annotations_cell_ontology_enabled": annotations_cell_ontology_enabled,
-        "annotations_cell_ontology_obopath": annotations_ontology_obopath,
-        "annotations_cell_ontology_terms": None,
-        "backed": backed,
-        "disable_diffexp": disable_diffexp,
-    }
-
-
->>>>>>> a927d733
 @sort_options
 @click.command(
     short_help="Launch the cellxgene data viewer. " "Run `cellxgene launch --help` for more information.",
@@ -272,7 +224,6 @@
 
     > cellxgene launch <url>"""
 
-<<<<<<< HEAD
     e_args = {
         "layout": embedding,
         "max_category_items": max_category_items,
@@ -282,27 +233,7 @@
         "backed": backed,
         "disable_diffexp": disable_diffexp,
     }
-=======
-    e_args = parse_engine_args(
-        embedding,
-        obs_names,
-        var_names,
-        max_category_items,
-        diffexp_lfc_cutoff,
-        experimental_annotations,
-        experimental_annotations_file,
-        experimental_annotations_output_dir,
-        backed,
-        disable_diffexp,
-        experimental_annotations_ontology,
-        experimental_annotations_ontology_obo,
-    )
-    try:
-        data_locator = DataLocator(data)
-    except RuntimeError as re:
-        raise click.ClickException(f"Unable to access data at {data}.  {str(re)}")
-
->>>>>>> a927d733
+
     # Startup message
     click.echo("[cellxgene] Starting the CLI...")
 
@@ -379,14 +310,6 @@
                     "Unable to create directory specified by " "--experimental-annotations-output-dir"
                 )
 
-        if e_args.get('annotations_cell_ontology_enabled', False):
-            try:
-                e_args['annotations_cell_ontology_terms'] = load_obo(
-                    e_args.get('annotations_cell_ontology_obopath', None)
-                )
-            except OntologyLoadFailure as e:
-                raise click.ClickException("Unable to load ontology terms\n" + str(e))
-
     if about:
 
         def url_check(url):
@@ -418,6 +341,7 @@
 
     # create an annotations object.  Only AnnotationsLocalFile is used (for now)
     annotations = None
+
     if experimental_annotations:
         annotations = AnnotationsLocalFile(data,
                                            experimental_annotations_output_dir,
@@ -428,6 +352,12 @@
 
         if experimental_annotations_file:
             cxg_data.validate_label_data(annotations.read_labels())
+
+        if experimental_annotations_ontology or bool(experimental_annotations_ontology_obo):
+            try:
+                annotations.load_ontology(experimental_annotations_ontology_obo)
+            except OntologyLoadFailure as e:
+                raise click.ClickException("Unable to load ontology terms\n" + str(e))
 
     # create the server
     server = Server(cxg_data, annotations, title=title, about=about)
