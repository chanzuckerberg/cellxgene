--- conflicted
+++ resolved
@@ -335,59 +335,6 @@
         if config_file:
             app_config.update_from_config_file(config_file)
 
-<<<<<<< HEAD
-    if port:
-        if debug:
-            raise click.ClickException("--port and --debug may not be used together (try --verbose for error logging).")
-        if not is_port_available(host, int(port)):
-            raise click.ClickException(
-                f"The port selected {port} is in use, please specify an open port using the --port flag."
-            )
-    else:
-        port = find_available_port(host, DEFAULT_SERVER_PORT)
-
-    if disable_annotations:
-        if annotations_file is not None:
-            click.echo("Warning: --annotations-file ignored as annotations are disabled.")
-        if annotations_dir is not None:
-            click.echo("Warning: --annotations-dir ignored as annotations are disabled.")
-        if experimental_annotations_ontology:
-            click.echo("Warning: --experimental-annotations-ontology ignored as annotations are disabled.")
-        if experimental_annotations_ontology_obo is not None:
-            click.echo("Warning: --experimental-annotations-ontology-obo ignored as annotations are disabled.")
-    else:
-        if annotations_file is not None and annotations_dir is not None:
-            raise click.ClickException("--annotations-file and --annotations-dir " "may not be used together.")
-
-        if annotations_file is not None:
-            lf_name, lf_ext = splitext(annotations_file)
-            if lf_ext and lf_ext != ".csv":
-                raise click.FileError(basename(annotations_file), hint="annotation file type must be .csv")
-
-        if annotations_dir is not None and not isdir(annotations_dir):
-            try:
-                mkdir(annotations_dir)
-            except OSError:
-                raise click.ClickException("Unable to create directory specified by " "--annotations-dir")
-
-    if about:
-
-        def url_check(url):
-            try:
-                result = urlparse(url)
-                if all([result.scheme, result.netloc]):
-                    return True
-                else:
-                    return False
-            except ValueError:
-                return False
-
-        if not url_check(about):
-            raise click.ClickException("Must provide an absolute URL for --about. (Example format: http://example.com)")
-
-    # Setup app
-    cellxgene_url = f"http://{host}:{port}"
-=======
         app_config.update(
             server__verbose=verbose,
             server__debug=debug,
@@ -395,7 +342,6 @@
             server__port=port,
             server__scripts=scripts,
             server__open_browser=open_browser,
->>>>>>> 8180be83
 
             single_dataset__datapath=datapath,
             single_dataset__title=title,
