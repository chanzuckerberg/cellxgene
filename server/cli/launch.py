import errno
import logging
from os import devnull
from os.path import splitext, basename, getsize
import sys
import warnings
import webbrowser

import click
import psutil

from server.app.app import Server
from server.app.util.errors import ScanpyFileError
from server.app.util.utils import custom_format_warning
<<<<<<< HEAD
=======
from server.utils.constants import MODES
from server.utils.utils import find_available_port
>>>>>>> d6040f68


# anything bigger than this will generate a special message
BIG_FILE_SIZE_THRESHOLD = 100 * 2**20  # 100MB


@click.command()
@click.argument("data", metavar="<data file>", type=click.Path(exists=True, file_okay=True, dir_okay=False))
@click.option(
    "--layout",
    "-l",
    default=[],
    multiple=True,
    show_default=True,
    help="Method for layout."
)
@click.option(
    "--diffexp",
    "-d",
    type=click.Choice(["ttest"]),
    default="ttest",
    show_default=True,
    help="Method for differential expression.",
)
@click.option("--title", "-t", help="Title to display (if omitted will use file name).", metavar="")
@click.option(
    "--verbose",
    "-v",
    is_flag=True,
    default=False,
    show_default=True,
    help="Provide verbose output, including warnings and all server requests.",
)
@click.option("--debug", is_flag=True, default=False, show_default=True, help="Run in debug mode.")
@click.option(
    "--open",
    "-o",
    "open_browser",
    is_flag=True,
    default=False,
    show_default=True,
    help="Open the web browser after launch.",
)
@click.option("--port", "-p", help="Port to run server on, if not specified cellxgene will find an available port.",
              metavar="", show_default=True)
@click.option("--obs-names", default=None, metavar="", help="Name of annotation field to use for observations.")
@click.option("--var-names", default=None, metavar="", help="Name of annotation to use for variables.")
@click.option("--host", default="127.0.0.1", help="Host IP address")
@click.option(
    "--max-category-items",
    default=100,
    metavar="",
    show_default=True,
    help="Limits the number of categorical annotation items displayed.",
)
@click.option(
    "--diffexp-lfc-cutoff",
    default=0.01,
    show_default=True,
    help="Relative expression cutoff used when selecting top N differentially expressed genes",
)
@click.option(
    "--scripts",
    default=[],
    multiple=True,
    help="Additional script files to include in html page",
    show_default=True,
)
def launch(
        data,
        layout,
        diffexp,
        title,
        verbose,
        debug,
        obs_names,
        var_names,
        open_browser,
        port,
        host,
        max_category_items,
        diffexp_lfc_cutoff,
        scripts,
):
    """Launch the cellxgene data viewer.
    This web app lets you explore single-cell expression data.
    Data must be in a format that cellxgene expects, read the
    "getting started" guide.

    Examples:

    > cellxgene launch example_dataset/pbmc3k.h5ad --title pbmc3k

    > cellxgene launch <your data file> --title <your title>"""

    # Startup message
    click.echo("[cellxgene] Starting the CLI...")

    # Argument checking
    name, extension = splitext(data)
    if extension != ".h5ad":
        raise click.FileError(basename(data), hint="file type must be .h5ad")

    if debug:
        verbose = True
        open_browser = False
    else:
        warnings.formatwarning = custom_format_warning

    if scripts:
        click.echo(r"""
/ / /\ \ \__ _ _ __ _ __ (_)_ __   __ _
\ \/  \/ / _` | '__| '_ \| | '_ \ / _` |
 \  /\  / (_| | |  | | | | | | | | (_| |
  \/  \/ \__,_|_|  |_| |_|_|_| |_|\__, |
                                  |___/
The --scripts flag is intended for developers to include google analytics etc. You could be opening yourself to a
security risk by including the --scripts flag. Make sure you trust the scripts that you are including.
        """)
        scripts_pretty = ", ".join(scripts)
        click.confirm(f"Are you sure you want to inject these scripts: {scripts_pretty}?", abort=True)

    if not verbose:
        sys.tracebacklimit = 0

    if not title:
        file_parts = splitext(basename(data))
        title = file_parts[0]

    if not port:
        port = find_available_port(host)

    # Setup app
    cellxgene_url = f"http://{host}:{port}"

    # Import Flask app
    server = Server()

    server.create_app()
    server.app.config.update(SCRIPTS=scripts)

    if not verbose:
        log = logging.getLogger("werkzeug")
        log.setLevel(logging.ERROR)

    file_size = getsize(data)

    # if a big file, let the user know it may take a while to load.
    if file_size > BIG_FILE_SIZE_THRESHOLD:
        click.echo(f"[cellxgene] Loading data from {basename(data)}, this may take awhile...")
    else:
        click.echo(f"[cellxgene] Loading data from {basename(data)}.")
    # if file is larger than main memory, let the user know performance may suffer
    if file_size > .95 * psutil.virtual_memory().total:
        click.echo(f"[cellxgene] Warning: data file is larger than RAM - application may be very slow.")

    # Fix for anaconda python. matplotlib typically expects python to be installed as a framework TKAgg is usually
    # available and fixes this issue. See https://matplotlib.org/faq/virtualenv_faq.html
    import matplotlib as mpl

    mpl.use("TkAgg")
    from server.app.scanpy_engine.scanpy_engine import ScanpyEngine

    args = {
        "layout": layout,
        "diffexp": diffexp,
        "max_category_items": max_category_items,
        "diffexp_lfc_cutoff": diffexp_lfc_cutoff,
        "obs_names": obs_names,
        "var_names": var_names,
    }

    try:
        server.attach_data(ScanpyEngine(data, args), title=title)
    except ScanpyFileError as e:
        raise click.ClickException(f"{e}")

    if open_browser:
        click.echo(f"[cellxgene] Launching! Opening your browser to {cellxgene_url} now.")
        webbrowser.open(cellxgene_url)
    else:
        click.echo(f"[cellxgene] Launching! Please go to {cellxgene_url} in your browser.")

    click.echo("[cellxgene] Type CTRL-C at any time to exit.")

    if not verbose:
        f = open(devnull, "w")
        sys.stdout = f

    try:
        server.app.run(host=host, debug=debug, port=port, threaded=True)
    except OSError as e:
        if e.errno == errno.EADDRINUSE:
            raise click.ClickException("Port is in use, please specify an open port using the --port flag.") from e
        raise<|MERGE_RESOLUTION|>--- conflicted
+++ resolved
@@ -12,11 +12,7 @@
 from server.app.app import Server
 from server.app.util.errors import ScanpyFileError
 from server.app.util.utils import custom_format_warning
-<<<<<<< HEAD
-=======
-from server.utils.constants import MODES
 from server.utils.utils import find_available_port
->>>>>>> d6040f68
 
 
 # anything bigger than this will generate a special message
