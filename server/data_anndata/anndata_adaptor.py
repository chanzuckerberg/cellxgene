import warnings

import numpy as np
from pandas.core.dtypes.dtypes import CategoricalDtype
import anndata
from scipy import sparse
from packaging import version
from datetime import datetime
from server_timing import Timing as ServerTiming

from server.data_common.data_adaptor import DataAdaptor
from server.data_common.fbs.matrix import encode_matrix_fbs
from server.common.utils import series_to_schema
from server.common.colors import convert_anndata_category_colors_to_cxg_category_colors
from server.common.constants import Axis, MAX_LAYOUTS
from server.common.errors import PrepareError, DatasetAccessError, FilterError
from server.compute.scanpy import scanpy_umap
import server.compute.diffexp_generic as diffexp_generic
from server.common.corpora import corpora_get_props_from_anndata

anndata_version = version.parse(str(anndata.__version__)).release


def anndata_version_is_pre_070():
    major = anndata_version[0]
    minor = anndata_version[1] if len(anndata_version) > 1 else 0
    return major == 0 and minor < 7


class AnndataAdaptor(DataAdaptor):
    def __init__(self, data_locator, app_config=None, dataset_config=None):
        super().__init__(data_locator, app_config, dataset_config)
        self.data = None
        self._load_data(data_locator)
        self._validate_and_initialize()

    def cleanup(self):
        pass

    @staticmethod
    def pre_load_validation(data_locator):
        if data_locator.islocal():
            # if data locator is local, apply file system conventions and other "cheap"
            # validation checks.  If a URI, defer until we actually fetch the data and
            # try to read it.  Many of these tests don't make sense for URIs (eg, extension-
            # based typing).
            if not data_locator.exists():
                raise DatasetAccessError("does not exist")
            if not data_locator.isfile():
                raise DatasetAccessError("is not a file")

    @staticmethod
    def file_size(data_locator):
        return data_locator.size() if data_locator.islocal() else 0

    @staticmethod
    def open(data_locator, app_config, dataset_config=None):
        return AnndataAdaptor(data_locator, app_config, dataset_config)

<<<<<<< HEAD
    def get_name(self):g
=======
    def get_corpora_props(self):
        return corpora_get_props_from_anndata(self.data)

    def get_name(self):
>>>>>>> d748b9f6
        return "cellxgene anndata adaptor version"

    def get_library_versions(self):
        return dict(anndata=str(anndata.__version__))

    @staticmethod
    def _create_unique_column_name(df, col_name_prefix):
        """ given the columns of a dataframe, and a name prefix, return a column name which
            does not exist in the dataframe, AND which is prefixed by `prefix`

            The approach is to append a numeric suffix, starting at zero and increasing by
            one, until an unused name is found (eg, prefix_0, prefix_1, ...).
        """
        suffix = 0
        while f"{col_name_prefix}{suffix}" in df:
            suffix += 1
        return f"{col_name_prefix}{suffix}"

    def _alias_annotation_names(self):
        """
        The front-end relies on the existance of a unique, human-readable
        index for obs & var (eg, var is typically gene name, obs the cell name).
        The user can specify these via the --obs-names and --var-names config.
        If they are not specified, use the existing index to create them, giving
        the resulting column a unique name (eg, "name").

        In both cases, enforce that the result is unique, and communicate the
        index column name to the front-end via the obs_names and var_names config
        (which is incorporated into the schema).
        """
        self.original_obs_index = self.data.obs.index

        for (ax_name, var_name) in ((Axis.OBS, "obs"), (Axis.VAR, "var")):
            config_name = f"single_dataset__{var_name}_names"
            parameter_name = f"{var_name}_names"
            name = getattr(self.server_config, config_name)
            df_axis = getattr(self.data, str(ax_name))
            if name is None:
                # Default: create unique names from index
                if not df_axis.index.is_unique:
                    raise KeyError(
                        f"Values in {ax_name}.index must be unique. "
                        "Please prepare data to contain unique index values, or specify an "
                        "alternative with --{ax_name}-name."
                    )
                name = self._create_unique_column_name(df_axis.columns, "name_")
                self.parameters[parameter_name] = name
                # reset index to simple range; alias name to point at the
                # previously specified index.
                df_axis.rename_axis(name, inplace=True)
                df_axis.reset_index(inplace=True)
            elif name in df_axis.columns:
                # User has specified alternative column for unique names, and it exists
                if not df_axis[name].is_unique:
                    raise KeyError(
                        f"Values in {ax_name}.{name} must be unique. " "Please prepare data to contain unique values."
                    )
                df_axis.reset_index(drop=True, inplace=True)
                self.parameters[parameter_name] = name
            else:
                # user specified a non-existent column name
                raise KeyError(f"Annotation name {name}, specified in --{ax_name}-name does not exist.")

    def _create_schema(self):
        self.schema = {
            "dataframe": {"nObs": self.cell_count, "nVar": self.gene_count, "type": str(self.data.X.dtype)},
            "annotations": {
                "obs": {"index": self.parameters.get("obs_names"), "columns": []},
                "var": {"index": self.parameters.get("var_names"), "columns": []},
            },
            "layout": {"obs": []},
        }
        for ax in Axis:
            curr_axis = getattr(self.data, str(ax))
            for ann in curr_axis:
                ann_schema = {"name": ann, "writable": False}
                ann_schema.update(series_to_schema(curr_axis[ann]))
                self.schema["annotations"][ax]["columns"].append(ann_schema)

        for layout in self.get_embedding_names():
            layout_schema = {"name": layout, "type": "float32", "dims": [f"{layout}_0", f"{layout}_1"]}
            self.schema["layout"]["obs"].append(layout_schema)

    def get_schema(self):
        return self.schema

    def _load_data(self, data_locator):
        # as of AnnData 0.6.19, backed mode performs initial load fast, but at the
        # cost of significantly slower access to X data.
        try:
            # there is no guarantee data_locator indicates a local file.  The AnnData
            # API will only consume local file objects.  If we get a non-local object,
            # make a copy in tmp, and delete it after we load into memory.
            with data_locator.local_handle() as lh:
                # as of AnnData 0.6.19, backed mode performs initial load fast, but at the
                # cost of significantly slower access to X data.
                backed = "r" if self.server_config.adaptor__anndata_adaptor__backed else None
                self.data = anndata.read_h5ad(lh, backed=backed)

        except ValueError:
            raise DatasetAccessError(
                "File must be in the .h5ad format. Please read "
                "https://github.com/theislab/scanpy_usage/blob/master/170505_seurat/info_h5ad.md to "
                "learn more about this format. You may be able to convert your file into this format "
                "using `cellxgene prepare`, please run `cellxgene prepare --help` for more "
                "information."
            )
        except MemoryError:
            raise DatasetAccessError("Out of memory - file is too large for available memory.")
        except Exception:
            raise DatasetAccessError(
                "File not found or is inaccessible. File must be an .h5ad object. "
                "Please check your input and try again."
            )

    def _validate_and_initialize(self):
        if anndata_version_is_pre_070() and self.server_config.adaptor__anndata_adaptor__backed:
            warnings.warn(
                "Use of --backed mode with anndata versions older than 0.7 will have serious "
                "performance issues. Please update to at least anndata 0.7 or later."
            )

        # var and obs column names must be unique
        if not self.data.obs.columns.is_unique or not self.data.var.columns.is_unique:
            raise KeyError("All annotation column names must be unique.")

        self._alias_annotation_names()
        self._validate_data_types()
        self.cell_count = self.data.shape[0]
        self.gene_count = self.data.shape[1]
        self._create_schema()

        # heuristic
        n_values = self.data.shape[0] * self.data.shape[1]
        if (n_values > 1e8 and self.server_config.adaptor__anndata_adaptor__backed is True) or (n_values > 5e8):
            self.parameters.update({"diffexp_may_be_slow": True})

    def _is_valid_layout(self, arr):
        """ return True if this layout data is a valid array for front-end presentation:
            * ndarray, dtype float/int/uint
            * with shape (n_obs, >= 2)
            * with all values finite or NaN (no +Inf or -Inf)
        """
        is_valid = type(arr) == np.ndarray and arr.dtype.kind in "fiu"
        is_valid = is_valid and arr.shape[0] == self.data.n_obs and arr.shape[1] >= 2
        is_valid = is_valid and not np.any(np.isinf(arr)) and not np.all(np.isnan(arr))
        return is_valid

    def _validate_data_types(self):
        # The backed API does not support interrogation of the underlying sparsity or sparse matrix type
        # Fake it by asking for a small subarray and testing it.   NOTE: if the user has ignored our
        # anndata <= 0.7 warning, opted for the --backed option, and specified a large, sparse dataset,
        # this "small" indexing request will load the entire X array. This is due to a bug in anndata<=0.7
        # which will load the entire X matrix to fullfill any slicing request if X is sparse.  See
        # user warning in _load_data().
        X0 = self.data.X[0, 0:1]
        if sparse.isspmatrix(X0) and not sparse.isspmatrix_csc(X0):
            warnings.warn(
                "Anndata data matrix is sparse, but not a CSC (columnar) matrix.  "
                "Performance may be improved by using CSC."
            )
        if self.data.X.dtype != "float32":
            warnings.warn(
                f"Anndata data matrix is in {self.data.X.dtype} format not float32. " f"Precision may be truncated."
            )
        for ax in Axis:
            curr_axis = getattr(self.data, str(ax))
            for ann in curr_axis:
                datatype = curr_axis[ann].dtype
                downcast_map = {
                    "int64": "int32",
                    "uint32": "int32",
                    "uint64": "int32",
                    "float64": "float32",
                }
                if datatype in downcast_map:
                    warnings.warn(
                        f"Anndata annotation {ax}:{ann} is in unsupported format: {datatype}. "
                        f"Data will be downcast to {downcast_map[datatype]}."
                    )
                if isinstance(datatype, CategoricalDtype):
                    category_num = len(curr_axis[ann].dtype.categories)
                    if category_num > 500 and category_num > self.dataset_config.presentation__max_categories:
                        warnings.warn(
                            f"{str(ax).title()} annotation '{ann}' has {category_num} categories, this may be "
                            f"cumbersome or slow to display. We recommend setting the "
                            f"--max-category-items option to 500, this will hide categorical "
                            f"annotations with more than 500 categories in the UI"
                        )

    def annotation_to_fbs_matrix(self, axis, fields=None, labels=None):
        if axis == Axis.OBS:
            if labels is not None and not labels.empty:
                df = self.data.obs.join(labels, self.parameters.get("obs_names"))
            else:
                df = self.data.obs
        else:
            df = self.data.var

        if fields is not None and len(fields) > 0:
            df = df[fields]
        return encode_matrix_fbs(df, col_idx=df.columns)

    def get_embedding_names(self):
        """
        Return pre-computed embeddings.

        function:
            a) generate list of default layouts
            b) validate layouts are legal.  remove/warn on any that are not
            c) cap total list of layouts at global const MAX_LAYOUTS
        """
        # load default layouts from the data.
        layouts = self.dataset_config.embeddings__names

        if layouts is None or len(layouts) == 0:
            layouts = [key[2:] for key in self.data.obsm_keys() if type(key) == str and key.startswith("X_")]

        # remove invalid layouts
        valid_layouts = []
        obsm_keys = self.data.obsm_keys()
        for layout in layouts:
            layout_name = f"X_{layout}"
            if layout_name not in obsm_keys:
                warnings.warn(f"Ignoring unknown layout name: {layout}.")
            elif not self._is_valid_layout(self.data.obsm[layout_name]):
                warnings.warn(f"Ignoring layout due to malformed shape or data type: {layout}")
            else:
                valid_layouts.append(layout)

        if len(valid_layouts) == 0:
            raise PrepareError("No valid layout data.")

        # cap layouts to MAX_LAYOUTS
        return valid_layouts[0:MAX_LAYOUTS]

    def get_embedding_array(self, ename, dims=2):
        full_embedding = self.data.obsm[f"X_{ename}"]
        return full_embedding[:, 0:dims]

    def compute_embedding(self, method, obsFilter):
        if Axis.VAR in obsFilter:
            raise FilterError("Observation filters may not contain variable conditions")
        if method != "umap":
            raise NotImplementedError(f"re-embedding method {method} is not available.")
        try:
            shape = self.get_shape()
            obs_mask = self._axis_filter_to_mask(Axis.OBS, obsFilter["obs"], shape[0])
        except (KeyError, IndexError):
            raise FilterError("Error parsing filter")
        with ServerTiming.time("layout.compute"):
            X_umap = scanpy_umap(self.data, obs_mask)

        # Server picks reemedding name, which must not collide with any other
        # embedding name generated by this backend.
        name = f"reembed:{method}_{datetime.now().isoformat(timespec='milliseconds')}"
        dims = [f"{name}_0", f"{name}_1"]
        layout_schema = {"name": name, "type": "float32", "dims": dims}
        self.schema["layout"]["obs"].append(layout_schema)
        self.data.obsm[f"X_{name}"] = X_umap
        return layout_schema

    def compute_diffexp_ttest(self, maskA, maskB, top_n=None, lfc_cutoff=None):
        if top_n is None:
            top_n = self.dataset_config.diffexp__top_n
        if lfc_cutoff is None:
            lfc_cutoff = self.dataset_config.diffexp__lfc_cutoff
        return diffexp_generic.diffexp_ttest(self, maskA, maskB, top_n, lfc_cutoff)

    def get_colors(self):
        return convert_anndata_category_colors_to_cxg_category_colors(self.data)

    def get_X_array(self, obs_mask=None, var_mask=None):
        if obs_mask is None:
            obs_mask = slice(None)
        if var_mask is None:
            var_mask = slice(None)
        X = self.data.X[obs_mask, var_mask]
        return X

    def get_shape(self):
        return self.data.shape

    def query_var_array(self, term_name):
        return getattr(self.data.var, term_name)

    def query_obs_array(self, term_name):
        return getattr(self.data.obs, term_name)

    def get_obs_index(self):
        name = self.server_config.single_dataset__obs_names
        if name is None:
            return self.original_obs_index
        else:
            return self.data.obs[name]

    def get_obs_columns(self):
        return self.data.obs.columns

    def get_obs_keys(self):
        # return list of keys
        return self.data.obs.keys().to_list()

    def get_var_keys(self):
        # return list of keys
        return self.data.var.keys().to_list()<|MERGE_RESOLUTION|>--- conflicted
+++ resolved
@@ -57,14 +57,10 @@
     def open(data_locator, app_config, dataset_config=None):
         return AnndataAdaptor(data_locator, app_config, dataset_config)
 
-<<<<<<< HEAD
-    def get_name(self):g
-=======
     def get_corpora_props(self):
         return corpora_get_props_from_anndata(self.data)
 
     def get_name(self):
->>>>>>> d748b9f6
         return "cellxgene anndata adaptor version"
 
     def get_library_versions(self):
