# AWS Elastic Beanstalk

This directory contains scripts to aid in creating and deploying cellxgene on
AWS Elastic Beanstalk.

This will result in a variant of cellxgene, running on AWS EC2 instances, serving data from S3.
<<<<<<< HEAD
All datasets must be in the new CXG (tiledb) format (see `cellxene convert --help`),
and located in a single S3 prefix, which is accessible to the instance.
=======
All datasets must be in the CXG (tiledb) format (see `cellxene convert --help`),
and located under a single S3 prefix, which is accessible to the instance.
>>>>>>> 4218bb68
In the current incarnation, no access control is available
(outside of anything you configure yourself), so this is most appropriate for public datasets.

This is early development work, and will change significantly in the near future.
We would love feedback on it, but please assume it will change.

## Prerequisites

1. Some familiarity with AWS EB, S3, and IAM are needed.

2. Install the awsebcli.
   Instruction are here:
   https://docs.aws.amazon.com/elasticbeanstalk/latest/dg/eb-cli3-install.html

3. In the top level directory, run `make build-client` to create the client static assets.

## Steps

These steps are meant to serve as an example.
There are many more options to these commands that may be important or necessary for your environment.

### 1. Make your matrix files available to the EB servers.

The following choices are known to work.

- S3 Bucket.
- POSIX filesystem (such as Lustre)
- Lustre filesystem backed by S3

S3 is convenient and the relatively inexpensive option.
Lustre is higher performance, but more expensive, and slightly more complex to setup and manage.
AWS supports a feature to back the Lustre filesystem with S3, which gives an easy to manage, high
performance option.

Once the storage is in place, the next step is to copy your data files to that location.
<<<<<<< HEAD
Currently cellxgene supports a flat file organization. Each matrix file is located from
=======
Currently cellxgene supports a flat file organization. Each matrix file is located under
>>>>>>> 4218bb68
the same s3 prefix or filesystem directory. This location is specified in the configuration
as the dataroot.

### 2. Create an elastic beanstalk application. For example:

```
EB_APP=cellxgene-app
eb init -p python-3.6 $EB_APP
```

### 3. Configuring cellxgene

All the cellxgene configuration options can be set from a configuration file.
A yaml config file containing all of the default configuration options can be generated like this:

`cellxgene launch --dump-default-config > myconfig.yaml`

The config file may then be customized before the app is deployed.

There are two ways to set the config file location, evaluated in this order:

First, if your config file is named "config.yaml" and exists in `customize/config.yaml`,
then it will be bundled with the application zip file and installed along
side the app on the EB servers.

Second, a potentially more flexible approach is to place your config file in a location accessible
to the EB servers, such as in S3. For example: s3://my-bucket/my-datasets/config.yaml.
Set the CXG_CONFIG_FILE environment variable to specify this location.

Another option is to set the CXG_DATAROOT environment variable. The dataroot
is the location where the matrix files are located.
This environment variable will override the dataroot in the config file (if specified).

### 4. Customization

The deployment can be customized in several ways, by adding files to a directory called
`customize` which is placed in this directory.

#### config file

This was described in the previous section.

#### static files

The cellxgene server can serve additional static webpages that will be associated with the app.
These include the about_legal_tos (terms of service), and about_legal_privacy, for example.
To use this feature, do the following:

- In this directory, create a sub directory called "customize/deploy/".
- Copy the files you want to serve into this directory
- modify your configuration file to set the location to these file: /static/cellxgene/deploy/<filename>

Example: you want to include an "about_legal_tos" and "about_legal_privacy" page to cellxgene.
Assume files called "tos.html" and "privacy.html" exist.

```
$ mkdir static
$ cp <source_dir>/tos.html customize/deploy/tos.html
$ cp <source_dir>/privacy.html customize/deploy/privacy.html

# edit config.yaml
$ grep "/static/cellxgene/deploy" config.yaml
about_legal_tos: /static/cellxgene/deploy/tos.html
about_legal_privacy: /static/cellxgene/deploy/privacy.html
```

#### Inline javascript scripts

Additional scripts can be added using the server/inline_scripts config parameters.
To include these scripts in the deployment, use the following steps:

- In this directory, create a sub directory called "customize/inline_scripts".
- Copy the script files into this directory
- Modify your configuration file to set the location to these file (leaving off customize/inline_scripts)

For example, to add an inline script called "myscript.js":

```
$ mkdir scripts
$ cp <source_dir>/myscript.js customize/inline_scripts/myscript.js
# edit the config.yaml
$ grep inline_scripts config.yaml
  inline_scripts : [ myscript.js ]
```

#### Plugins

Optionally, you can add plugins to the server python code. To include a plugin in the deployment use the following steps:

```
$ mkdir plugins
$ cp <source_dir>/<my_plugin>.py customize/plugins/<my_plugin>.py
```

#### ebextensions

Any additional config files intended for the `.ebextensions` directory of the artifact can be added
to the `customize/ebextensions` directory. Any file found here will be copied over.

#### requirements.txt

A custom requirements.txt can be supplied in customize/requirements.txt.
This file must fully specify the versions of all the python modules used by the server in the deployment.
This is useful to ensure that the dependencies do not change from one deployment to the next.
Therefore the custom/requirements.txt must all have exact versions specified (e.g. anndata==0.7.1).

This file can be generated the first time using a process like this:

```
#  assume you are running in this directory
$  virtualenv temp
$  source temp/bin/activate
$  pip install -r ../requirements.txt
$  mkdir -p customize
$  pip freeze > customize/requirements.txt
$  deactivate
$  rm -rf temp/
```

Keep the customize/requirememts.txt file, and reuse it for each deployment.
If a future cellxgene version updates its requirements by modifying a module version
or adding a new dependency, then the `make build` process will detect any
incompatibilities and raise an error.

### 5. Create the artifact.zip file for the application

```
$ make build
```

### 6. Flask secret key

The application requires a secret key to be provided to flask, the web framework used by cellxgene.
There are three ways to provide the secret key:

- In the configuration file, update the server/flask_secret_key attribute.
- In the configuration file, update the external/aws_secrets_manager section to set the
  secret name and key that defines the flask secret key.
- An environment variable: `CXG_SECRET_KEY`

### 7. Create an environment

```
# name of the environment
$ EB_ENV=cellxgene-env

# type of ec2 instance to run the cellxgene server (for example)
$ EB_INSTANCE=m5.large

# One or both of the following environment variables needs to be set
$ CXG_DATAROOT=<location to your S3 bucket>
$ CXG_CONFIG_FILE=<location to your config file>

# Potentially also set an environment variable for the flask secret key,
# and other environemet variable described in the configuration file.

$ eb create $EB_ENV --instance-type $EB_INSTANCE \
   --envvars CXG_DATAROOT=$CXG_DATAROOT,CXG_CONFIG_FILE=$CXG_CONFIG_FILE
```

### 8. Give the elastic beanstalk environment access to the dataroot.

If using S3, this link may provide some useful information:
https://aws.amazon.com/premiumsupport/knowledge-center/elastic-beanstalk-s3-bucket-instance/
If using Lustre, then this link may provide a place to start:
https://aws.amazon.com/fsx/lustre/

### 9. Deploy the application

```
$ eb deploy $EB_ENV
```

### 10. Open the application in a browser

```
$ eb open $EB_ENV
```

## Advanced Features

### Authentication

Authentication can be configured in the configuration file. Authentication is required
for User Annotations (see below). User Annotations is a feature where annotations can be
created by the user
, and
then associated with the user's id.
When the user revisits the site, their annotations will be available.

There are three main authentication modes: null, session, or oauth.  
In the configuration file specify the authentication mode by setting
`server / authentication / type`.

#### null

Authentication is disabled: user annotations cannot be enabled.

#### session

The user is associated with their client browser session. This approach is
simple to setup, but not recommended for hosted cellxgene, since the user will not have access to
their annotations when running from a different browser, or if their cookies get cleared.

#### oauth

A user logs into cellxgene using an identity provider (like Google), or logs in using
an email/password. This is the best option, but requires making use of an oauth service and
additional configuration of the cellxgene server.

To see what this looks like, please look at https://cellxgene.cziscience.com/,
and view one of the cellxgene datasets.
For this server, Auth0 (auth0.com) is used for authentication, but there are other options.
There are good sources of documentation online that describe how to use one of these
services.

The `params_oauth` section in the configuration file describes characteristics of the
authentication service, like "client_id" and "client_secret".  
For security, the client_secret needs to be protected. One option is to
store it in the AWS Secrets Manager.

### User Annotations

<<<<<<< HEAD
TODO
=======
User annotations can be configured in the configuration file both generally and for a specific data route. The annotations feature is only available when Authorization is enabled. 
To enable Annotations, it is necessary to create a relational database and add the database uri (typically `postgresql://[user[:password]@][netloc][:port][/dbname]`) to the secrets manager under `DB_URI`. 
The hosted version of cellxgene runs on AWS's [Aurora PostgreSQL](https://docs.aws.amazon.com/AmazonRDS/latest/AuroraUserGuide/Aurora.AuroraPostgreSQL.html) but any sqlalchemy compatible relational database should work. 
Once the database is set up apply the cellxgene schema to your database by running the following inside the cellxgene repo
`PROJECT_ROOT=$(git rev-parse --show-toplevel)`
`python3`
Inside the python console
`from sqlalchemy import create_engine`
`from server.db.cellxgene_orm import Base`
`uri = "[DB_URI]”`
`engine = create_engine(uri)`

 Base.metadata.create_all(engine)`

To check the schema was properly applied (or just to check what is in the database at any point)
ssh into your database. For a postgres database this entails running:  
`psql [DB_URI]`

You'll also need to update your IAM policies to allow the instance to write to the s3 bucket.
>>>>>>> 4218bb68
<|MERGE_RESOLUTION|>--- conflicted
+++ resolved
@@ -4,13 +4,8 @@
 AWS Elastic Beanstalk.
 
 This will result in a variant of cellxgene, running on AWS EC2 instances, serving data from S3.
-<<<<<<< HEAD
-All datasets must be in the new CXG (tiledb) format (see `cellxene convert --help`),
-and located in a single S3 prefix, which is accessible to the instance.
-=======
 All datasets must be in the CXG (tiledb) format (see `cellxene convert --help`),
 and located under a single S3 prefix, which is accessible to the instance.
->>>>>>> 4218bb68
 In the current incarnation, no access control is available
 (outside of anything you configure yourself), so this is most appropriate for public datasets.
 
@@ -46,11 +41,7 @@
 performance option.
 
 Once the storage is in place, the next step is to copy your data files to that location.
-<<<<<<< HEAD
-Currently cellxgene supports a flat file organization. Each matrix file is located from
-=======
 Currently cellxgene supports a flat file organization. Each matrix file is located under
->>>>>>> 4218bb68
 the same s3 prefix or filesystem directory. This location is specified in the configuration
 as the dataroot.
 
@@ -274,9 +265,6 @@
 
 ### User Annotations
 
-<<<<<<< HEAD
-TODO
-=======
 User annotations can be configured in the configuration file both generally and for a specific data route. The annotations feature is only available when Authorization is enabled. 
 To enable Annotations, it is necessary to create a relational database and add the database uri (typically `postgresql://[user[:password]@][netloc][:port][/dbname]`) to the secrets manager under `DB_URI`. 
 The hosted version of cellxgene runs on AWS's [Aurora PostgreSQL](https://docs.aws.amazon.com/AmazonRDS/latest/AuroraUserGuide/Aurora.AuroraPostgreSQL.html) but any sqlalchemy compatible relational database should work. 
@@ -295,5 +283,4 @@
 ssh into your database. For a postgres database this entails running:  
 `psql [DB_URI]`
 
-You'll also need to update your IAM policies to allow the instance to write to the s3 bucket.
->>>>>>> 4218bb68
+You'll also need to update your IAM policies to allow the instance to write to the s3 bucket.