name: Push Tests

on:
  push:
    branches: main
  pull_request:
    branches: "*"

env:
  JEST_ENV: prod
  CODECOV_TOKEN: ${{ secrets.CODECOV_TOKEN }}

jobs:
  lint:
    runs-on: ubuntu-latest
    steps:
      - uses: actions/checkout@v2
      - run: |
          git fetch --depth=1 origin +${{github.base_ref}}
      - name: Set up Python 3.7
        uses: actions/setup-python@v1
        with:
          python-version: 3.7
      - name: Node cache
        uses: actions/cache@v1
        with:
          path: ~/.npm
          key: ${{ runner.os }}-node-${{ hashFiles('**/package-lock.json') }}
          restore-keys: |
            ${{ runner.os }}-node-
      - name: Install dependencies
        run: |
          pip install flake8
          pip install black
          cd client
          npm install
      - name: Format with black and lint with flake8
        run: |
          make lint-server
      - name: Lint src with eslint
        working-directory: ./client
        run: |
          npx eslint src __tests__

  unit-test:
    runs-on: ubuntu-latest
    steps:
      - uses: actions/checkout@v2
      - name: Set up Python 3.7 (pyenv)  # pyenv needed for mlflow in cli annotate tests
        uses: gabrielfalcao/pyenv-action@v9
        with:
          default: 3.7
          command: pip install -U pip  # upgrade pip after installing python
      - run: pip install virtualenv  # virtualenv needed for mlflow in cli annotate tests
      - name: Python cache
        uses: actions/cache@v1
        with:
          path: ~/.cache/pip
          key: ${{ runner.os }}-pip-${{ hashFiles('**/requirements*.txt') }}
          restore-keys: |
            ${{ runner.os }}-pip-
      - name: Node cache
        uses: actions/cache@v1
        with:
          path: ~/.npm
          key: ${{ runner.os }}-node-${{ hashFiles('**/package-lock.json') }}
          restore-keys: |
            ${{ runner.os }}-node-
      - name: Install dependencies
        run: make pydist install-dist dev-env-server
      - name: Unit tests
        run: |
          make unit-test-server unit-test-client
          bash <(curl -s https://codecov.io/bash) -y .codecov.yml -k server -cF server,python,unitTest
          cd client && ./node_modules/codecov/bin/codecov --yml=../.codecov.yml --root=../ --gcov-root=../ -C -F frontend,javascript,unitTest

  smoke-tests:
    runs-on: macos-latest
    timeout-minutes: 20
    steps:
      - uses: actions/checkout@v2
      - name: Set up Python 3.7
        uses: actions/setup-python@v1
        with:
          python-version: 3.7
      - name: Python cache
        uses: actions/cache@v1
        with:
          path: ~/.cache/pip
          key: ${{ runner.os }}-pip-${{ hashFiles('**/requirements*.txt') }}
          restore-keys: |
            ${{ runner.os }}-pip-
      - name: Node cache
        uses: actions/cache@v1
        with:
          path: ~/.npm
          key: ${{ runner.os }}-node-${{ hashFiles('**/package-lock.json') }}
          restore-keys: |
            ${{ runner.os }}-node-
      - name: Install dependencies
        run: make pydist install-dist
      - name: Smoke tests (without annotations feature)
        run: |
          cd client && make smoke-test
          ./node_modules/codecov/bin/codecov --yml=../.codecov.yml --root=../ --gcov-root=../ -C -F frontend,javascript,smokeTest

<<<<<<< HEAD
  smoke-tests-annotations:
    runs-on: ubuntu-latest
    timeout-minutes: 30
    steps:
      - uses: actions/checkout@v2
      - name: Set up Python 3.7
        uses: actions/setup-python@v1
        with:
          python-version: 3.7
      - name: Python cache
        uses: actions/cache@v1
        with:
          path: ~/.cache/pip
          key: ${{ runner.os }}-pip-${{ hashFiles('**/requirements*.txt') }}
          restore-keys: |
            ${{ runner.os }}-pip-
      - name: Node cache
        uses: actions/cache@v1
        with:
          path: ~/.npm
          key: ${{ runner.os }}-node-${{ hashFiles('**/package-lock.json') }}
          restore-keys: |
            ${{ runner.os }}-node-
      - name: Install dependencies
        run: make pydist install-dist
      - name: Smoke tests (with annotations feature)
        run: |
          cd client && make smoke-test-annotations
          ./node_modules/codecov/bin/codecov --yml=../.codecov.yml --root=../ --gcov-root=../ -C -F frontend,javascript,smokeTestAnnotations
=======
  # TODO: reinstate: https://github.com/chanzuckerberg/cellxgene/issues/2544
  # smoke-tests-annotations:
  #   runs-on: ubuntu-latest
  #   timeout-minutes: 20
  #   steps:
  #     - uses: actions/checkout@v2
  #     - name: Set up Python 3.7
  #       uses: actions/setup-python@v1
  #       with:
  #         python-version: 3.7
  #     - name: Python cache
  #       uses: actions/cache@v1
  #       with:
  #         path: ~/.cache/pip
  #         key: ${{ runner.os }}-pip-${{ hashFiles('**/requirements*.txt') }}
  #         restore-keys: |
  #           ${{ runner.os }}-pip-
  #     - name: Node cache
  #       uses: actions/cache@v1
  #       with:
  #         path: ~/.npm
  #         key: ${{ runner.os }}-node-${{ hashFiles('**/package-lock.json') }}
  #         restore-keys: |
  #           ${{ runner.os }}-node-
  #     - name: Install dependencies
  #       run: make pydist install-dist
  #     - name: Smoke tests (with annotations feature)
  #       run: |
  #         cd client && make smoke-test-annotations
  #         ./node_modules/codecov/bin/codecov --yml=../.codecov.yml --root=../ --gcov-root=../ -C -F frontend,javascript,smokeTestAnnotations
>>>>>>> 06da05eb
<|MERGE_RESOLUTION|>--- conflicted
+++ resolved
@@ -104,37 +104,6 @@
           cd client && make smoke-test
           ./node_modules/codecov/bin/codecov --yml=../.codecov.yml --root=../ --gcov-root=../ -C -F frontend,javascript,smokeTest
 
-<<<<<<< HEAD
-  smoke-tests-annotations:
-    runs-on: ubuntu-latest
-    timeout-minutes: 30
-    steps:
-      - uses: actions/checkout@v2
-      - name: Set up Python 3.7
-        uses: actions/setup-python@v1
-        with:
-          python-version: 3.7
-      - name: Python cache
-        uses: actions/cache@v1
-        with:
-          path: ~/.cache/pip
-          key: ${{ runner.os }}-pip-${{ hashFiles('**/requirements*.txt') }}
-          restore-keys: |
-            ${{ runner.os }}-pip-
-      - name: Node cache
-        uses: actions/cache@v1
-        with:
-          path: ~/.npm
-          key: ${{ runner.os }}-node-${{ hashFiles('**/package-lock.json') }}
-          restore-keys: |
-            ${{ runner.os }}-node-
-      - name: Install dependencies
-        run: make pydist install-dist
-      - name: Smoke tests (with annotations feature)
-        run: |
-          cd client && make smoke-test-annotations
-          ./node_modules/codecov/bin/codecov --yml=../.codecov.yml --root=../ --gcov-root=../ -C -F frontend,javascript,smokeTestAnnotations
-=======
   # TODO: reinstate: https://github.com/chanzuckerberg/cellxgene/issues/2544
   # smoke-tests-annotations:
   #   runs-on: ubuntu-latest
@@ -164,5 +133,4 @@
   #     - name: Smoke tests (with annotations feature)
   #       run: |
   #         cd client && make smoke-test-annotations
-  #         ./node_modules/codecov/bin/codecov --yml=../.codecov.yml --root=../ --gcov-root=../ -C -F frontend,javascript,smokeTestAnnotations
->>>>>>> 06da05eb
+  #         ./node_modules/codecov/bin/codecov --yml=../.codecov.yml --root=../ --gcov-root=../ -C -F frontend,javascript,smokeTestAnnotations