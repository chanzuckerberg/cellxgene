--- conflicted
+++ resolved
@@ -46,13 +46,8 @@
     runs-on: ubuntu-latest
     steps:
       - uses: actions/checkout@v2
-<<<<<<< HEAD
       - name: Set up Python 3.7 (pyenv)  # pyenv needed for mlflow in cli annotate tests
         uses: gabrielfalcao/pyenv-action@v9
-=======
-      - name: Set up Python 3.7
-        uses: actions/setup-python@v4
->>>>>>> d2b20129
         with:
           default: 3.7
           command: pip install -U pip  # upgrade pip after installing python
