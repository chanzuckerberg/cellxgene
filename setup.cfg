--- conflicted
+++ resolved
@@ -1,7 +1,4 @@
 [flake8]
 max-line-length = 120
-<<<<<<< HEAD
-exclude = server/app/util/fbs/NetEncoding/
-=======
 ignore = E203
->>>>>>> 83154577
+exclude = server/app/util/fbs/NetEncoding/