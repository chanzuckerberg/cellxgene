--- conflicted
+++ resolved
@@ -290,11 +290,7 @@
         result_data = result.json()
         self.assertEqual(result_data, pbmc3k_colors)
 
-<<<<<<< HEAD
-    @unittest.skip('needs fix') # TODO
-=======
     @unittest.skip('needs fix: https://github.com/chanzuckerberg/cellxgene/issues/2542')
->>>>>>> 06da05eb
     def test_static(self):
         endpoint = "static"
         file = "assets/favicon.ico"
