/*
Private helper functions related to schema
*/
<<<<<<< HEAD
=======
import catLabelSort from "../util/catLabelSort";
import { unassignedCategoryLabel } from "../globals";

// eslint-disable-next-line @typescript-eslint/explicit-module-boundary-types, @typescript-eslint/no-explicit-any -- - FIXME: disabled temporarily on migrate to TS.
>>>>>>> 27575b8d
export function _getColumnSchema(schema: any, field: any, col: any) {
  /* look up the column definition */
  switch (field) {
    case "obs":
      if (typeof col === "object")
        throw new Error("unable to get column schema by query");
      return schema.annotations.obsByName[col];
    case "var":
      if (typeof col === "object")
        throw new Error("unable to get column schema by query");
      return schema.annotations.varByName[col];
    case "emb":
      if (typeof col === "object")
        throw new Error("unable to get column schema by query");
      return schema.layout.obsByName[col];
    case "X":
      return schema.dataframe;
    default:
      throw new Error(`unknown field name: ${field}`);
  }
}

<<<<<<< HEAD
export function _isIndex(schema: any, field: any, col: any): bool {
  const index = schema.annotations?.[field].index;
  return index && index === col;
}

=======
// eslint-disable-next-line @typescript-eslint/explicit-module-boundary-types, @typescript-eslint/no-explicit-any -- - FIXME: disabled temporarily on migrate to TS.
>>>>>>> 27575b8d
export function _getColumnDimensionNames(schema: any, field: any, col: any) {
  /*
		field/col may be an alias for multiple columns. Currently used to map ND 
		values to 1D dataframe columns for embeddings/layout. Signified by the presence
		of the "dims" value in the schema.
		*/
  const colSchema = _getColumnSchema(schema, field, col);
  if (!colSchema) {
    return undefined;
  }
  return colSchema.dims || [col];
}

// @ts-expect-error ts-migrate(7006) FIXME: Parameter 'schema' implicitly has an 'any' type.
// eslint-disable-next-line @typescript-eslint/explicit-module-boundary-types --- FIXME: disabled temporarily on migrate to TS.
export function _schemaColumns(schema, field) {
  switch (field) {
    case "obs":
      return Object.keys(schema.annotations.obsByName);
    case "var":
      return Object.keys(schema.annotations.varByName);
    case "emb":
      return Object.keys(schema.layout.obsByName);
    default:
      throw new Error(`unknown field name: ${field}`);
  }
}

// @ts-expect-error ts-migrate(7006) FIXME: Parameter 'schema' implicitly has an 'any' type.
// eslint-disable-next-line @typescript-eslint/explicit-module-boundary-types --- FIXME: disabled temporarily on migrate to TS.
export function _getWritableColumns(schema, field) {
  if (field !== "obs") return [];
  return (
    schema.annotations.obs.columns
      // @ts-expect-error ts-migrate(7006) FIXME: Parameter 'v' implicitly has an 'any' type.
      .filter((v) => v.writable)
      // @ts-expect-error ts-migrate(7006) FIXME: Parameter 'v' implicitly has an 'any' type.
      .map((v) => v.name)
  );
}

// @ts-expect-error ts-migrate(7006) FIXME: Parameter 'schema' implicitly has an 'any' type.
// eslint-disable-next-line @typescript-eslint/explicit-module-boundary-types --- FIXME: disabled temporarily on migrate to TS.
export function _isContinuousType(schema) {
  const { type } = schema;
  return !(type === "string" || type === "boolean" || type === "categorical");
<<<<<<< HEAD
=======
}

// @ts-expect-error ts-migrate(7006) FIXME: Parameter 'colSchema' implicitly has an 'any' type... Remove this comment to see the full error message
// eslint-disable-next-line @typescript-eslint/explicit-module-boundary-types --- FIXME: disabled temporarily on migrate to TS.
export function _normalizeCategoricalSchema(colSchema, col) {
  /*
  Ensure all enum schema types have a categories array, that
  the categories array contains all unique values in the data
  array, AND that the array is sorted.

  Note that the back-end will not always set this hint, so we
  must assume it may be incorrect and/or missing.
  */
  const { type, writable } = colSchema;
  if (
    type === "string" ||
    type === "boolean" ||
    type === "categorical" ||
    writable
  ) {
    const categorySet = new Set(
      col.summarizeCategorical().categories.concat(colSchema.categories ?? [])
    );
    if (writable && !categorySet.has(unassignedCategoryLabel)) {
      categorySet.add(unassignedCategoryLabel);
    }
    colSchema.categories = Array.from(categorySet);
  }

  if (colSchema.categories) {
    colSchema.categories = catLabelSort(writable, colSchema.categories);
  }
  return colSchema;
>>>>>>> 27575b8d
}<|MERGE_RESOLUTION|>--- conflicted
+++ resolved
@@ -1,13 +1,6 @@
 /*
 Private helper functions related to schema
 */
-<<<<<<< HEAD
-=======
-import catLabelSort from "../util/catLabelSort";
-import { unassignedCategoryLabel } from "../globals";
-
-// eslint-disable-next-line @typescript-eslint/explicit-module-boundary-types, @typescript-eslint/no-explicit-any -- - FIXME: disabled temporarily on migrate to TS.
->>>>>>> 27575b8d
 export function _getColumnSchema(schema: any, field: any, col: any) {
   /* look up the column definition */
   switch (field) {
@@ -30,15 +23,11 @@
   }
 }
 
-<<<<<<< HEAD
 export function _isIndex(schema: any, field: any, col: any): bool {
   const index = schema.annotations?.[field].index;
   return index && index === col;
 }
 
-=======
-// eslint-disable-next-line @typescript-eslint/explicit-module-boundary-types, @typescript-eslint/no-explicit-any -- - FIXME: disabled temporarily on migrate to TS.
->>>>>>> 27575b8d
 export function _getColumnDimensionNames(schema: any, field: any, col: any) {
   /*
 		field/col may be an alias for multiple columns. Currently used to map ND 
@@ -85,40 +74,4 @@
 export function _isContinuousType(schema) {
   const { type } = schema;
   return !(type === "string" || type === "boolean" || type === "categorical");
-<<<<<<< HEAD
-=======
-}
-
-// @ts-expect-error ts-migrate(7006) FIXME: Parameter 'colSchema' implicitly has an 'any' type... Remove this comment to see the full error message
-// eslint-disable-next-line @typescript-eslint/explicit-module-boundary-types --- FIXME: disabled temporarily on migrate to TS.
-export function _normalizeCategoricalSchema(colSchema, col) {
-  /*
-  Ensure all enum schema types have a categories array, that
-  the categories array contains all unique values in the data
-  array, AND that the array is sorted.
-
-  Note that the back-end will not always set this hint, so we
-  must assume it may be incorrect and/or missing.
-  */
-  const { type, writable } = colSchema;
-  if (
-    type === "string" ||
-    type === "boolean" ||
-    type === "categorical" ||
-    writable
-  ) {
-    const categorySet = new Set(
-      col.summarizeCategorical().categories.concat(colSchema.categories ?? [])
-    );
-    if (writable && !categorySet.has(unassignedCategoryLabel)) {
-      categorySet.add(unassignedCategoryLabel);
-    }
-    colSchema.categories = Array.from(categorySet);
-  }
-
-  if (colSchema.categories) {
-    colSchema.categories = catLabelSort(writable, colSchema.categories);
-  }
-  return colSchema;
->>>>>>> 27575b8d
 }