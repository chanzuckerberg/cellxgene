--- conflicted
+++ resolved
@@ -2,10 +2,7 @@
 import _ from "lodash";
 import * as d3 from "d3";
 import { interpolateRainbow, interpolateCool } from "d3-scale-chromatic";
-<<<<<<< HEAD
 import * as globals from "../globals";
-=======
->>>>>>> cfcf16aa
 import parseRGB from "../util/parseRGB";
 import finiteExtent from "../util/finiteExtent";
 
@@ -97,22 +94,16 @@
       colors[i] = parseRGB(interpolateCool(i / colorBins));
     }
 
-<<<<<<< HEAD
-    for (let i = 0; i < obsAnnotations.length; i += 1) {
-      const val = obsAnnotations[i][action.colorAccessor];
+    const key = action.colorAccessor;
+    const nonFiniteColor = parseRGB(globals.nonFiniteCellColor);
+    for (let i = 0, len = obsAnnotations.length; i < len; i += 1) {
+      const val = obsAnnotations[i][key];
       if (Number.isFinite(val)) {
-        colorsByName[i] = interpolateCool(colorScale(val));
+        const c = colorScale(val);
+        colorsByRGB[i] = colors[c];
       } else {
-        colorsByName[i] = globals.nonFiniteCellColor;
+        colorsByRGB[i] = nonFiniteColor;
       }
-      colorsByRGB[i] = parseRGB(colorsByName[i]);
-=======
-    const key = action.colorAccessor;
-    for (let i = 0, len = obsAnnotations.length; i < len; i += 1) {
-      const obs = obsAnnotations[i];
-      const c = colorScale(obs[key]);
-      colorsByRGB[i] = colors[c];
->>>>>>> cfcf16aa
     }
   }
 
@@ -120,26 +111,8 @@
     const { gene, data } = action;
     const expression = data[gene]; // Float32Array
     const colorBins = 100;
-    // XXX TODO - replace _.min/_.max with the much faster finiteExtent
-    const [min, max] = [_.min(expression), _.max(expression)];
+    const [min, max] = finiteExtent(expression);
     colorScale = d3
-<<<<<<< HEAD
-      .scaleLinear()
-      .domain(finiteExtent(expression))
-      .range([
-        1,
-        0
-      ]); /* invert viridis... probably pass this scale through to others */
-
-    for (let i = 0, len = expression.length; i < len; i += 1) {
-      const e = expression[i];
-      if (Number.isFinite(e)) {
-        colorsByName[i] = interpolateCool(colorScale(e));
-      } else {
-        colorsByName[i] = globals.nonFiniteCellColor;
-      }
-      colorsByRGB[i] = parseRGB(colorsByName[i]);
-=======
       .scaleQuantile()
       .domain([min, max])
       .range(_.range(colorBins - 1, -1, -1));
@@ -149,11 +122,16 @@
     for (let i = 0; i < colorBins; i += 1) {
       colors[i] = parseRGB(interpolateCool(i / colorBins));
     }
+    const nonFiniteColor = parseRGB(globals.nonFiniteCellColor);
 
     for (let i = 0, len = expression.length; i < len; i += 1) {
-      const c = colorScale(expression[i]);
-      colorsByRGB[i] = colors[c];
->>>>>>> cfcf16aa
+      const e = expression[i];
+      if (Number.isFinite(e)) {
+        const c = colorScale(e);
+        colorsByRGB[i] = colors[c];
+      } else {
+        colorsByRGB[i] = nonFiniteColor;
+      }
     }
   }
 
