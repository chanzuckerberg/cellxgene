--- conflicted
+++ resolved
@@ -18,12 +18,9 @@
 import resetCache from "./resetCache";
 import annotations from "./annotations";
 import autosave from "./autosave";
-<<<<<<< HEAD
 import ontology from "./ontology";
-=======
 import centroidLabels from "./centroidLabels";
 import pointDialation from "./pointDilation";
->>>>>>> 8d725b1a
 
 import undoableConfig from "./undoableConfig";
 
@@ -32,10 +29,7 @@
     ["config", config],
     ["universe", universe],
     ["world", world],
-<<<<<<< HEAD
     ["ontology", ontology],
-=======
->>>>>>> 8d725b1a
     ["annotations", annotations],
     ["layoutChoice", layoutChoice],
     ["categoricalSelection", categoricalSelection],
@@ -46,18 +40,13 @@
     ["controls", controls],
     ["differential", differential],
     ["responsive", responsive],
-<<<<<<< HEAD
-    ["centroidLabel", centroidLabel],
-=======
     ["centroidLabels", centroidLabels],
     ["pointDilation", pointDialation],
->>>>>>> 8d725b1a
     ["autosave", autosave],
     ["resetCache", resetCache]
   ]),
   [
     "universe",
-<<<<<<< HEAD
     "world",
     "categoricalSelection",
     "continuousSelection",
@@ -67,18 +56,7 @@
     "controls",
     "differential",
     "layoutChoice",
-=======
-    "categoricalSelection",
-    "world",
-    "continuousSelection",
-    "graphSelection",
-    "crossfilter",
-    "layoutChoice",
-    "controls",
-    "differential",
-    "colors",
     "centroidLabels",
->>>>>>> 8d725b1a
     "annotations"
   ],
   undoableConfig
