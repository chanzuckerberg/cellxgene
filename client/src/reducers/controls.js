// jshint esversion: 6

import _ from "lodash";

import { WorldUtil, createColors } from "../util/stateManager";
import * as globals from "../globals";

const Controls = (
  state = {
    // data loading flag
    loading: false,
    error: null,

    // all of the data + selection state
<<<<<<< HEAD
=======
    world: null,
    categoricalSelectionState: null,
    crossfilter: null,
>>>>>>> 016a4a42
    userDefinedGenes: [],
    userDefinedGenesLoading: false,
    diffexpGenes: [],

    resettingInterface: false,

    opacityForDeselectedCells: 0.2,
    scatterplotXXaccessor: null, // just easier to read
    scatterplotYYaccessor: null,
    graphRenderCounter: 0 /* integer as <Component key={graphRenderCounter} - a change in key forces a remount */,
    __storedStateForCelllist1__: null /* will need procedural control of brush ie., brush.extent https://bl.ocks.org/micahstubbs/3cda05ca68cba260cb81 */,
    __storedStateForCelllist2__: null
  },
  action,
  nextSharedState,
  prevSharedState
) => {
  /*
  For now, log anything looking like an error to the console.
  */
  if (action.error || /error/i.test(action.type)) {
    console.error(action.error);
  }

  switch (action.type) {
    /*****************************************************
          Initialization, World/Universe management
          and data loading.
    ******************************************************/
    case "initial data load start": {
      return { ...state, loading: true };
    }
    case "initial data load complete (universe exists)": {
      /* first light - create world & other data-driven defaults */
<<<<<<< HEAD
=======
      const { universe } = action;
      const world = World.createWorldFromEntireUniverse(universe);
      const colorMode = null;
      const colors = createColors(world, colorMode);
      const categoricalSelectionState = ControlsHelpers.createCategoricalSelectionState(
        state,
        world
      );
      const crossfilter = World.createObsDimensions(
        new Crossfilter(world.obsAnnotations),
        world
      );
>>>>>>> 016a4a42
      WorldUtil.clearCaches();
      return {
        ...state,
        loading: false,
        error: null,
<<<<<<< HEAD
=======
        universe,
        fullUniverseCache: { world, crossfilter },
        world,
        categoricalSelectionState,
        crossfilter,
        colorMode,
        colorAccessor: null,
        colors,
>>>>>>> 016a4a42
        resettingInterface: false
      };
    }
    case "reset World to eq Universe": {
<<<<<<< HEAD
      WorldUtil.clearCaches();
      return {
        ...state,
=======
      /*
      1. Reset world & crossfilter, using previously created objects which were
         stashed in `fullUniverseCache`
      2. Add crossfilter dimension for all userDefined and diffexp genes/varData,
         as they are not part of the cached crossfilter.
      3. Compute categorical selection summary
      4. Reset all WorldUtil caches
      5. Reset color-by
      */
      const { userDefinedGenes, diffexpGenes, fullUniverseCache } = state;
      const { world } = fullUniverseCache;
      const crossfilter = ControlsHelpers.createGeneDimensions(
        userDefinedGenes,
        diffexpGenes,
        world,
        fullUniverseCache.crossfilter
      );
      const colorMode = null;
      const colors = createColors(world, colorMode);
      const categoricalSelectionState = ControlsHelpers.createCategoricalSelectionState(
        state,
        world
      );
      WorldUtil.clearCaches();
      return {
        ...state,
        world,
        categoricalSelectionState,
        crossfilter,
        colorMode,
        colorAccessor: null,
        colors,
>>>>>>> 016a4a42
        resettingInterface: false
      };
    }
    case "set World to current selection": {
<<<<<<< HEAD
=======
      const {
        userDefinedGenes,
        diffexpGenes,
        colorMode,
        colorAccessor
      } = state;

      /* Set viewable world to be the currently selected data */
      const world = World.createWorldFromCurrentSelection(
        action.universe,
        action.world,
        action.crossfilter
      );
      const colors = createColors(world, colorMode, colorAccessor);
      const categoricalSelectionState = ControlsHelpers.createCategoricalSelectionState(
        state,
        world
      );
      let crossfilter = new Crossfilter(world.obsAnnotations);
      crossfilter = World.createObsDimensions(crossfilter, world);
      crossfilter = ControlsHelpers.createGeneDimensions(
        userDefinedGenes,
        diffexpGenes,
        world,
        crossfilter
      );

>>>>>>> 016a4a42
      WorldUtil.clearCaches();
      return {
        ...state,
        loading: false,
<<<<<<< HEAD
        error: null
=======
        error: null,
        world,
        colors,
        categoricalSelectionState,
        crossfilter
      };
    }
    case "expression load success": {
      const { world, universe } = state;
      let universeVarData = universe.varData;
      let worldVarData = world.varData;

      // Load new expression data into the varData dataframes, if
      // not already present.
      _.forEach(action.expressionData, (val, key) => {
        // If not already in universe.varData, save entire expression column
        if (!universeVarData.hasCol(key)) {
          universeVarData = universeVarData.withCol(key, val);
        }

        // If not already in world.varData, save sliced expression column
        if (!worldVarData.hasCol(key)) {
          // Slice if world !== universe, else just use whole column.
          // Use the obsAnnotation index as the cut key, as we keep
          // all world dataframes in sync.
          let worldValSlice = val;
          if (!World.worldEqUniverse(world, universe)) {
            worldValSlice = universeVarData
              .subset(world.obsAnnotations.rowIndex.keys(), [key], null)
              .icol(0)
              .asArray();
          }

          // Now build world's varData dataframe
          worldVarData = worldVarData.withCol(
            key,
            worldValSlice,
            world.obsAnnotations.rowIndex
          );
        }
      });

      // Prune size of varData "cache" if getting out of hand....
      const { userDefinedGenes, diffexpGenes } = state;
      const allTheGenesWeNeed = _.uniq(
        [].concat(
          userDefinedGenes,
          diffexpGenes,
          Object.keys(action.expressionData)
        )
      );
      universeVarData = ControlsHelpers.pruneVarDataCache(
        universeVarData,
        allTheGenesWeNeed
      );
      worldVarData = ControlsHelpers.pruneVarDataCache(
        worldVarData,
        allTheGenesWeNeed
      );

      return {
        ...state,
        universe: {
          ...universe,
          varData: universeVarData
        },
        world: {
          ...world,
          varData: worldVarData
        }
>>>>>>> 016a4a42
      };
    }
    case "request user defined gene started": {
      return {
        ...state,
        userDefinedGenesLoading: true
      };
    }
    case "request user defined gene error": {
      return {
        ...state,
        userDefinedGenesLoading: false
      };
    }
    case "request user defined gene success": {
<<<<<<< HEAD
      const { userDefinedGenes } = state;
      const _userDefinedGenes = userDefinedGenes.slice();
      return {
        ...state,
=======
      const { world, crossfilter: oldCrossfilter, userDefinedGenes } = state;
      const _userDefinedGenes = userDefinedGenes.slice();
      const gene = action.data.genes[0];

      const crossfilter = oldCrossfilter.addDimension(
        userDefinedDimensionName(gene),
        "scalar",
        world.varData.col(gene).asArray(),
        Float32Array
      );
      return {
        ...state,
        crossfilter,
>>>>>>> 016a4a42
        userDefinedGenes: _userDefinedGenes,
        userDefinedGenesLoading: false
      };
    }
    case "request differential expression success": {
<<<<<<< HEAD
      const { world } = prevSharedState;
=======
      const { world, crossfilter: oldCrossfilter } = state;
>>>>>>> 016a4a42
      const _diffexpGenes = [];
      action.data.forEach(d => {
        _diffexpGenes.push(world.varAnnotations.at(d[0], "name"));
      });
<<<<<<< HEAD
      return {
        ...state,
=======

      let crossfilter = oldCrossfilter;
      _.forEach(_diffexpGenes, gene => {
        crossfilter = crossfilter.addDimension(
          diffexpDimensionName(gene),
          "scalar",
          world.varData.col(gene).asArray(),
          Float32Array
        );
      });

      return {
        ...state,
        crossfilter,
>>>>>>> 016a4a42
        diffexpGenes: _diffexpGenes
      };
    }
    case "clear differential expression": {
<<<<<<< HEAD
      return {
        ...state,
=======
      const { world } = state;
      let { crossfilter } = state;
      _.forEach(action.diffExp, values => {
        const name = world.varAnnotations.at(values[0], "name");
        crossfilter = crossfilter.delDimension(diffexpDimensionName(name));
      });
      return {
        ...state,
        crossfilter,
>>>>>>> 016a4a42
        diffexpGenes: []
      };
    }
    case "user defined gene": {
      /*
        this could also live in expression success with a conditional,
        but that handles diffexp also
      */
      const newUserDefinedGenes = state.userDefinedGenes.slice();
      newUserDefinedGenes.push(action.data);
      return {
        ...state,
        userDefinedGenes: newUserDefinedGenes
      };
    }
    case "clear user defined gene": {
<<<<<<< HEAD
      const { userDefinedGenes } = state;
=======
      const { userDefinedGenes, crossfilter: oldCrossfilter } = state;
>>>>>>> 016a4a42
      const newUserDefinedGenes = _.filter(
        userDefinedGenes,
        d => d !== action.data
      );
<<<<<<< HEAD
      return {
        ...state,
=======
      const crossfilter = oldCrossfilter.delDimension(
        userDefinedDimensionName(action.data)
      );
      return {
        ...state,
        crossfilter,
>>>>>>> 016a4a42
        userDefinedGenes: newUserDefinedGenes
      };
    }
    case "clear all user defined genes": {
<<<<<<< HEAD
      return {
        ...state,
=======
      const { userDefinedGenes } = state;
      let { crossfilter } = state;
      _.forEach(userDefinedGenes, gene => {
        crossfilter = crossfilter.delDimension(userDefinedDimensionName(gene));
      });
      return {
        ...state,
        crossfilter,
>>>>>>> 016a4a42
        userDefinedGenes: []
      };
    }
    case "expression load error":
    case "initial data load error": {
      return {
        ...state,
        loading: false,
        error: action.error
      };
    }

    /*******************************
             User Events
     *******************************/
<<<<<<< HEAD
=======
    case "graph brush selection change": {
      const name = layoutDimensionName("XY");
      const [x0, y0] = action.brushCoords.northwest;
      const [x1, y1] = action.brushCoords.southeast;
      const crossfilter = state.crossfilter.select(name, {
        mode: "within-rect",
        x0,
        y0,
        x1,
        y1
      });
      return {
        ...state,
        crossfilter,
        graphBrushSelection: action.brushCoords
      };
    }
    case "lasso deselect":
    case "graph brush deselect": {
      const name = layoutDimensionName("XY");
      const crossfilter = state.crossfilter.select(name, { mode: "all" });
      return {
        ...state,
        crossfilter,
        graphBrushSelection: null
      };
    }
    case "lasso selection": {
      const { polygon } = action;
      const name = layoutDimensionName("XY");
      const { crossfilter: oldCrossfilter } = state;
      let crossfilter;
      if (polygon.length < 3) {
        // single point or a line is not a polygon, and is therefore a deselect
        crossfilter = oldCrossfilter.select(name, { mode: "all" });
      } else {
        crossfilter = oldCrossfilter.select(name, {
          mode: "within-polygon",
          polygon
        });
      }
      return {
        ...state,
        crossfilter
      };
    }
    case "continuous metadata histogram brush": {
      const name = makeContinuousDimensionName(
        action.continuousNamespace,
        action.selection
      );
      let { crossfilter } = state;

      // action.selection: metadata name being selected
      // action.range: filter range, or null if deselected
      if (!action.range) {
        crossfilter = crossfilter.select(name, { mode: "all" });
      } else {
        const [lo, hi] = action.range;
        crossfilter = crossfilter.select(name, { mode: "range", lo, hi });
      }
      return { ...state, crossfilter };
    }
>>>>>>> 016a4a42
    case "change opacity deselected cells in 2d graph background":
      return {
        ...state,
        opacityForDeselectedCells: action.data
      };
    case "increment graph render counter": {
      const c = state.graphRenderCounter + 1;
      return {
        ...state,
        graphRenderCounter: c
      };
    }
    case "interface reset started": {
      return {
        ...state,
        resettingInterface: true
      };
    }
<<<<<<< HEAD
=======
    /*******************************
          Categorical metadata
    *******************************/
    case "categorical metadata filter select": {
      const newCategorySelected = Array.from(
        state.categoricalSelectionState[action.metadataField].categorySelected
      );
      newCategorySelected[action.categoryIndex] = true;
      const newCategoricalSelectionState = {
        ...state.categoricalSelectionState,
        [action.metadataField]: {
          ...state.categoricalSelectionState[action.metadataField],
          categorySelected: newCategorySelected
        }
      };

      // update the filter to match all selected options
      const cat = newCategoricalSelectionState[action.metadataField];
      const dName = obsAnnoDimensionName(action.metadataField);
      const crossfilter = state.crossfilter.select(dName, {
        mode: "exact",
        values: ControlsHelpers.selectedValuesForCategory(cat)
      });
      return {
        ...state,
        categoricalSelectionState: newCategoricalSelectionState,
        crossfilter
      };
    }
    case "categorical metadata filter deselect": {
      const newCategorySelected = Array.from(
        state.categoricalSelectionState[action.metadataField].categorySelected
      );
      newCategorySelected[action.categoryIndex] = false;
      const newCategoricalSelectionState = {
        ...state.categoricalSelectionState,
        [action.metadataField]: {
          ...state.categoricalSelectionState[action.metadataField],
          categorySelected: newCategorySelected
        }
      };

      // update the filter to match all selected options
      const cat = newCategoricalSelectionState[action.metadataField];
      const dName = obsAnnoDimensionName(action.metadataField);
      const crossfilter = state.crossfilter.select(dName, {
        mode: "exact",
        values: ControlsHelpers.selectedValuesForCategory(cat)
      });
      return {
        ...state,
        categoricalSelectionState: newCategoricalSelectionState,
        crossfilter
      };
    }
    case "categorical metadata filter none of these": {
      const newCategoricalSelectionState = {
        ...state.categoricalSelectionState,
        [action.metadataField]: {
          ...state.categoricalSelectionState[action.metadataField],
          categorySelected: Array.from(
            state.categoricalSelectionState[action.metadataField]
              .categorySelected
          ).fill(false)
        }
      };
      const dName = obsAnnoDimensionName(action.metadataField);
      const crossfilter = state.crossfilter.select(dName, {
        mode: "none"
      });
      return {
        ...state,
        categoricalSelectionState: newCategoricalSelectionState,
        crossfilter
      };
    }
    case "categorical metadata filter all of these": {
      const newCategoricalSelectionState = {
        ...state.categoricalSelectionState,
        [action.metadataField]: {
          ...state.categoricalSelectionState[action.metadataField],
          categorySelected: Array.from(
            state.categoricalSelectionState[action.metadataField]
              .categorySelected
          ).fill(true)
        }
      };
      const dName = obsAnnoDimensionName(action.metadataField);
      const crossfilter = state.crossfilter.select(dName, {
        mode: "all"
      });
      return {
        ...state,
        categoricalSelectionState: newCategoricalSelectionState,
        crossfilter
      };
    }

    /*******************************
              Color Scale
    *******************************/
    case "color by categorical metadata":
    case "color by continuous metadata": {
      const { world } = state;
      return {
        ...state,
        colorMode: action.type,
        colorAccessor: action.colorAccessor,
        colors: createColors(world, action.type, action.colorAccessor)
      };
    }
    case "color by expression": {
      const { world } = state;
      return {
        ...state,
        colorMode: action.type,
        colorAccessor: action.gene,
        colors: createColors(world, action.type, action.gene)
      };
    }
>>>>>>> 016a4a42

    /*******************************
              Scatterplot
    *******************************/
    case "set scatterplot x":
      return {
        ...state,
        scatterplotXXaccessor: action.data
      };
    case "set scatterplot y":
      return {
        ...state,
        scatterplotYYaccessor: action.data
      };
    case "clear scatterplot":
      return {
        ...state,
        scatterplotXXaccessor: null,
        scatterplotYYaccessor: null
      };

    default:
      return state;
  }
};

export default Controls;<|MERGE_RESOLUTION|>--- conflicted
+++ resolved
@@ -2,8 +2,7 @@
 
 import _ from "lodash";
 
-import { WorldUtil, createColors } from "../util/stateManager";
-import * as globals from "../globals";
+import { WorldUtil } from "../util/stateManager";
 
 const Controls = (
   state = {
@@ -12,12 +11,6 @@
     error: null,
 
     // all of the data + selection state
-<<<<<<< HEAD
-=======
-    world: null,
-    categoricalSelectionState: null,
-    crossfilter: null,
->>>>>>> 016a4a42
     userDefinedGenes: [],
     userDefinedGenesLoading: false,
     diffexpGenes: [],
@@ -52,191 +45,27 @@
     }
     case "initial data load complete (universe exists)": {
       /* first light - create world & other data-driven defaults */
-<<<<<<< HEAD
-=======
-      const { universe } = action;
-      const world = World.createWorldFromEntireUniverse(universe);
-      const colorMode = null;
-      const colors = createColors(world, colorMode);
-      const categoricalSelectionState = ControlsHelpers.createCategoricalSelectionState(
-        state,
-        world
-      );
-      const crossfilter = World.createObsDimensions(
-        new Crossfilter(world.obsAnnotations),
-        world
-      );
->>>>>>> 016a4a42
       WorldUtil.clearCaches();
       return {
         ...state,
         loading: false,
         error: null,
-<<<<<<< HEAD
-=======
-        universe,
-        fullUniverseCache: { world, crossfilter },
-        world,
-        categoricalSelectionState,
-        crossfilter,
-        colorMode,
-        colorAccessor: null,
-        colors,
->>>>>>> 016a4a42
         resettingInterface: false
       };
     }
     case "reset World to eq Universe": {
-<<<<<<< HEAD
       WorldUtil.clearCaches();
       return {
         ...state,
-=======
-      /*
-      1. Reset world & crossfilter, using previously created objects which were
-         stashed in `fullUniverseCache`
-      2. Add crossfilter dimension for all userDefined and diffexp genes/varData,
-         as they are not part of the cached crossfilter.
-      3. Compute categorical selection summary
-      4. Reset all WorldUtil caches
-      5. Reset color-by
-      */
-      const { userDefinedGenes, diffexpGenes, fullUniverseCache } = state;
-      const { world } = fullUniverseCache;
-      const crossfilter = ControlsHelpers.createGeneDimensions(
-        userDefinedGenes,
-        diffexpGenes,
-        world,
-        fullUniverseCache.crossfilter
-      );
-      const colorMode = null;
-      const colors = createColors(world, colorMode);
-      const categoricalSelectionState = ControlsHelpers.createCategoricalSelectionState(
-        state,
-        world
-      );
-      WorldUtil.clearCaches();
-      return {
-        ...state,
-        world,
-        categoricalSelectionState,
-        crossfilter,
-        colorMode,
-        colorAccessor: null,
-        colors,
->>>>>>> 016a4a42
         resettingInterface: false
       };
     }
     case "set World to current selection": {
-<<<<<<< HEAD
-=======
-      const {
-        userDefinedGenes,
-        diffexpGenes,
-        colorMode,
-        colorAccessor
-      } = state;
-
-      /* Set viewable world to be the currently selected data */
-      const world = World.createWorldFromCurrentSelection(
-        action.universe,
-        action.world,
-        action.crossfilter
-      );
-      const colors = createColors(world, colorMode, colorAccessor);
-      const categoricalSelectionState = ControlsHelpers.createCategoricalSelectionState(
-        state,
-        world
-      );
-      let crossfilter = new Crossfilter(world.obsAnnotations);
-      crossfilter = World.createObsDimensions(crossfilter, world);
-      crossfilter = ControlsHelpers.createGeneDimensions(
-        userDefinedGenes,
-        diffexpGenes,
-        world,
-        crossfilter
-      );
-
->>>>>>> 016a4a42
       WorldUtil.clearCaches();
       return {
         ...state,
         loading: false,
-<<<<<<< HEAD
         error: null
-=======
-        error: null,
-        world,
-        colors,
-        categoricalSelectionState,
-        crossfilter
-      };
-    }
-    case "expression load success": {
-      const { world, universe } = state;
-      let universeVarData = universe.varData;
-      let worldVarData = world.varData;
-
-      // Load new expression data into the varData dataframes, if
-      // not already present.
-      _.forEach(action.expressionData, (val, key) => {
-        // If not already in universe.varData, save entire expression column
-        if (!universeVarData.hasCol(key)) {
-          universeVarData = universeVarData.withCol(key, val);
-        }
-
-        // If not already in world.varData, save sliced expression column
-        if (!worldVarData.hasCol(key)) {
-          // Slice if world !== universe, else just use whole column.
-          // Use the obsAnnotation index as the cut key, as we keep
-          // all world dataframes in sync.
-          let worldValSlice = val;
-          if (!World.worldEqUniverse(world, universe)) {
-            worldValSlice = universeVarData
-              .subset(world.obsAnnotations.rowIndex.keys(), [key], null)
-              .icol(0)
-              .asArray();
-          }
-
-          // Now build world's varData dataframe
-          worldVarData = worldVarData.withCol(
-            key,
-            worldValSlice,
-            world.obsAnnotations.rowIndex
-          );
-        }
-      });
-
-      // Prune size of varData "cache" if getting out of hand....
-      const { userDefinedGenes, diffexpGenes } = state;
-      const allTheGenesWeNeed = _.uniq(
-        [].concat(
-          userDefinedGenes,
-          diffexpGenes,
-          Object.keys(action.expressionData)
-        )
-      );
-      universeVarData = ControlsHelpers.pruneVarDataCache(
-        universeVarData,
-        allTheGenesWeNeed
-      );
-      worldVarData = ControlsHelpers.pruneVarDataCache(
-        worldVarData,
-        allTheGenesWeNeed
-      );
-
-      return {
-        ...state,
-        universe: {
-          ...universe,
-          varData: universeVarData
-        },
-        world: {
-          ...world,
-          varData: worldVarData
-        }
->>>>>>> 016a4a42
       };
     }
     case "request user defined gene started": {
@@ -252,77 +81,28 @@
       };
     }
     case "request user defined gene success": {
-<<<<<<< HEAD
       const { userDefinedGenes } = state;
       const _userDefinedGenes = userDefinedGenes.slice();
       return {
         ...state,
-=======
-      const { world, crossfilter: oldCrossfilter, userDefinedGenes } = state;
-      const _userDefinedGenes = userDefinedGenes.slice();
-      const gene = action.data.genes[0];
-
-      const crossfilter = oldCrossfilter.addDimension(
-        userDefinedDimensionName(gene),
-        "scalar",
-        world.varData.col(gene).asArray(),
-        Float32Array
-      );
-      return {
-        ...state,
-        crossfilter,
->>>>>>> 016a4a42
         userDefinedGenes: _userDefinedGenes,
         userDefinedGenesLoading: false
       };
     }
     case "request differential expression success": {
-<<<<<<< HEAD
       const { world } = prevSharedState;
-=======
-      const { world, crossfilter: oldCrossfilter } = state;
->>>>>>> 016a4a42
       const _diffexpGenes = [];
       action.data.forEach(d => {
         _diffexpGenes.push(world.varAnnotations.at(d[0], "name"));
       });
-<<<<<<< HEAD
       return {
         ...state,
-=======
-
-      let crossfilter = oldCrossfilter;
-      _.forEach(_diffexpGenes, gene => {
-        crossfilter = crossfilter.addDimension(
-          diffexpDimensionName(gene),
-          "scalar",
-          world.varData.col(gene).asArray(),
-          Float32Array
-        );
-      });
-
-      return {
-        ...state,
-        crossfilter,
->>>>>>> 016a4a42
         diffexpGenes: _diffexpGenes
       };
     }
     case "clear differential expression": {
-<<<<<<< HEAD
       return {
         ...state,
-=======
-      const { world } = state;
-      let { crossfilter } = state;
-      _.forEach(action.diffExp, values => {
-        const name = world.varAnnotations.at(values[0], "name");
-        crossfilter = crossfilter.delDimension(diffexpDimensionName(name));
-      });
-      return {
-        ...state,
-        crossfilter,
->>>>>>> 016a4a42
         diffexpGenes: []
       };
     }
@@ -339,43 +119,19 @@
       };
     }
     case "clear user defined gene": {
-<<<<<<< HEAD
       const { userDefinedGenes } = state;
-=======
-      const { userDefinedGenes, crossfilter: oldCrossfilter } = state;
->>>>>>> 016a4a42
       const newUserDefinedGenes = _.filter(
         userDefinedGenes,
         d => d !== action.data
       );
-<<<<<<< HEAD
       return {
         ...state,
-=======
-      const crossfilter = oldCrossfilter.delDimension(
-        userDefinedDimensionName(action.data)
-      );
-      return {
-        ...state,
-        crossfilter,
->>>>>>> 016a4a42
         userDefinedGenes: newUserDefinedGenes
       };
     }
     case "clear all user defined genes": {
-<<<<<<< HEAD
       return {
         ...state,
-=======
-      const { userDefinedGenes } = state;
-      let { crossfilter } = state;
-      _.forEach(userDefinedGenes, gene => {
-        crossfilter = crossfilter.delDimension(userDefinedDimensionName(gene));
-      });
-      return {
-        ...state,
-        crossfilter,
->>>>>>> 016a4a42
         userDefinedGenes: []
       };
     }
@@ -391,72 +147,6 @@
     /*******************************
              User Events
      *******************************/
-<<<<<<< HEAD
-=======
-    case "graph brush selection change": {
-      const name = layoutDimensionName("XY");
-      const [x0, y0] = action.brushCoords.northwest;
-      const [x1, y1] = action.brushCoords.southeast;
-      const crossfilter = state.crossfilter.select(name, {
-        mode: "within-rect",
-        x0,
-        y0,
-        x1,
-        y1
-      });
-      return {
-        ...state,
-        crossfilter,
-        graphBrushSelection: action.brushCoords
-      };
-    }
-    case "lasso deselect":
-    case "graph brush deselect": {
-      const name = layoutDimensionName("XY");
-      const crossfilter = state.crossfilter.select(name, { mode: "all" });
-      return {
-        ...state,
-        crossfilter,
-        graphBrushSelection: null
-      };
-    }
-    case "lasso selection": {
-      const { polygon } = action;
-      const name = layoutDimensionName("XY");
-      const { crossfilter: oldCrossfilter } = state;
-      let crossfilter;
-      if (polygon.length < 3) {
-        // single point or a line is not a polygon, and is therefore a deselect
-        crossfilter = oldCrossfilter.select(name, { mode: "all" });
-      } else {
-        crossfilter = oldCrossfilter.select(name, {
-          mode: "within-polygon",
-          polygon
-        });
-      }
-      return {
-        ...state,
-        crossfilter
-      };
-    }
-    case "continuous metadata histogram brush": {
-      const name = makeContinuousDimensionName(
-        action.continuousNamespace,
-        action.selection
-      );
-      let { crossfilter } = state;
-
-      // action.selection: metadata name being selected
-      // action.range: filter range, or null if deselected
-      if (!action.range) {
-        crossfilter = crossfilter.select(name, { mode: "all" });
-      } else {
-        const [lo, hi] = action.range;
-        crossfilter = crossfilter.select(name, { mode: "range", lo, hi });
-      }
-      return { ...state, crossfilter };
-    }
->>>>>>> 016a4a42
     case "change opacity deselected cells in 2d graph background":
       return {
         ...state,
@@ -475,129 +165,6 @@
         resettingInterface: true
       };
     }
-<<<<<<< HEAD
-=======
-    /*******************************
-          Categorical metadata
-    *******************************/
-    case "categorical metadata filter select": {
-      const newCategorySelected = Array.from(
-        state.categoricalSelectionState[action.metadataField].categorySelected
-      );
-      newCategorySelected[action.categoryIndex] = true;
-      const newCategoricalSelectionState = {
-        ...state.categoricalSelectionState,
-        [action.metadataField]: {
-          ...state.categoricalSelectionState[action.metadataField],
-          categorySelected: newCategorySelected
-        }
-      };
-
-      // update the filter to match all selected options
-      const cat = newCategoricalSelectionState[action.metadataField];
-      const dName = obsAnnoDimensionName(action.metadataField);
-      const crossfilter = state.crossfilter.select(dName, {
-        mode: "exact",
-        values: ControlsHelpers.selectedValuesForCategory(cat)
-      });
-      return {
-        ...state,
-        categoricalSelectionState: newCategoricalSelectionState,
-        crossfilter
-      };
-    }
-    case "categorical metadata filter deselect": {
-      const newCategorySelected = Array.from(
-        state.categoricalSelectionState[action.metadataField].categorySelected
-      );
-      newCategorySelected[action.categoryIndex] = false;
-      const newCategoricalSelectionState = {
-        ...state.categoricalSelectionState,
-        [action.metadataField]: {
-          ...state.categoricalSelectionState[action.metadataField],
-          categorySelected: newCategorySelected
-        }
-      };
-
-      // update the filter to match all selected options
-      const cat = newCategoricalSelectionState[action.metadataField];
-      const dName = obsAnnoDimensionName(action.metadataField);
-      const crossfilter = state.crossfilter.select(dName, {
-        mode: "exact",
-        values: ControlsHelpers.selectedValuesForCategory(cat)
-      });
-      return {
-        ...state,
-        categoricalSelectionState: newCategoricalSelectionState,
-        crossfilter
-      };
-    }
-    case "categorical metadata filter none of these": {
-      const newCategoricalSelectionState = {
-        ...state.categoricalSelectionState,
-        [action.metadataField]: {
-          ...state.categoricalSelectionState[action.metadataField],
-          categorySelected: Array.from(
-            state.categoricalSelectionState[action.metadataField]
-              .categorySelected
-          ).fill(false)
-        }
-      };
-      const dName = obsAnnoDimensionName(action.metadataField);
-      const crossfilter = state.crossfilter.select(dName, {
-        mode: "none"
-      });
-      return {
-        ...state,
-        categoricalSelectionState: newCategoricalSelectionState,
-        crossfilter
-      };
-    }
-    case "categorical metadata filter all of these": {
-      const newCategoricalSelectionState = {
-        ...state.categoricalSelectionState,
-        [action.metadataField]: {
-          ...state.categoricalSelectionState[action.metadataField],
-          categorySelected: Array.from(
-            state.categoricalSelectionState[action.metadataField]
-              .categorySelected
-          ).fill(true)
-        }
-      };
-      const dName = obsAnnoDimensionName(action.metadataField);
-      const crossfilter = state.crossfilter.select(dName, {
-        mode: "all"
-      });
-      return {
-        ...state,
-        categoricalSelectionState: newCategoricalSelectionState,
-        crossfilter
-      };
-    }
-
-    /*******************************
-              Color Scale
-    *******************************/
-    case "color by categorical metadata":
-    case "color by continuous metadata": {
-      const { world } = state;
-      return {
-        ...state,
-        colorMode: action.type,
-        colorAccessor: action.colorAccessor,
-        colors: createColors(world, action.type, action.colorAccessor)
-      };
-    }
-    case "color by expression": {
-      const { world } = state;
-      return {
-        ...state,
-        colorMode: action.type,
-        colorAccessor: action.gene,
-        colors: createColors(world, action.type, action.gene)
-      };
-    }
->>>>>>> 016a4a42
 
     /*******************************
               Scatterplot
