--- conflicted
+++ resolved
@@ -446,19 +446,14 @@
   }
 };
 
-import { reembed } from "./reembed";
+import { requestReembed } from "./reembed";
 export default {
   doInitialDataLoad,
   requestDifferentialExpression,
   requestSingleGeneExpressionCountsForColoringPOST,
   requestUserDefinedGene,
-<<<<<<< HEAD
-  doInitialDataLoad,
-  saveObsAnnotations,
-  reembed
-=======
+  requestReembed,
   resetWorldToUniverse,
   saveObsAnnotations,
-  setWorldToSelection,
->>>>>>> 05323ae6
+  setWorldToSelection
 };