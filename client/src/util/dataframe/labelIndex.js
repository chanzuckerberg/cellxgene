/**
Label indexing - map a label to & from an integer offset.  See Dataframe
for how this is used.
**/

/*
Private utility functions
*/
function extent(tarr) {
  let min = 0x7fffffff;
  let max = ~min; // eslint-disable-line no-bitwise
  for (let i = 0, l = tarr.length; i < l; i += 1) {
    const v = tarr[i];
    if (v < min) {
      min = v;
    }
    if (v > max) {
      max = v;
    }
  }
  return [min, max];
}

function fillRange(arr, start = 0) {
  const larr = arr;
  for (let i = 0, l = larr.length; i < l; i += 1) {
    larr[i] = i + start;
  }
  return larr;
}

/* eslint-disable class-methods-use-this */
class IdentityInt32Index {
  /*
  identity/noop index, with small assumptions that labels are int32
  */
  constructor(maxOffset) {
    this.maxOffset = maxOffset;
  }

  keys() {
    // memoize
    const k = fillRange(new Int32Array(this.maxOffset));
    this.keys = function keys() {
      return k;
    };
    return k;
  }

  getOffset(i) {
    // label to offset
    return i;
  }

  getLabel(i) {
    // offset to label
    return i;
  }

  size() {
    return this.maxOffset;
  }

  __promote(labelArray) {
    /*
    time/space decision - based on the resulting density
    */
    const [minLabel, maxLabel] = extent(labelArray);
    const labelSpaceSize = maxLabel - minLabel + 1;
    const density = labelSpaceSize / this.maxOffset;
    /* 0.1 is a magic number, that needs testing to optimize */
    if (density < 0.1) {
      return new KeyIndex(labelArray);
    }
    return new DenseInt32Index(labelArray, [minLabel, maxLabel]);
  }

<<<<<<< HEAD
  cut(labelArray) {
    return this.__promote(labelArray);
  }

  with(label) {
=======
  subsetLabels(labelArray) {
    return this.__promote(labelArray);
  }

  withLabel(label) {
>>>>>>> ffd62734
    if (label === this.maxOffset) {
      return new IdentityInt32Index(label + 1);
    }
    return this.__promote([...this.keys(), label]);
  }

<<<<<<< HEAD
  drop(label) {
=======
  dropLabel(label) {
>>>>>>> ffd62734
    if (label === this.maxOffset - 1) {
      return new IdentityInt32Index(label);
    }
    const labelArray = [...this.keys()];
    labelArray.splice(labelArray.indexOf(label), 1);
    return this.__promote(labelArray);
  }
}
/* eslint-enable class-methods-use-this */

/* eslint-disable class-methods-use-this */
class DenseInt32Index {
  /*
  DenseInt32Index indexes integer labels, and uses Int32Array typed arrays
  for both forward and reverse indexing.   This means that the min/max range
  of the forward index labels must be known a priori (so that the index
  array can be pre-allocated).
  */
  constructor(labels, labelRange = null) {
    if (labels.constructor !== Int32Array) {
      labels = new Int32Array(labels);
    }

    if (!labelRange) {
      labelRange = extent(labels);
    }
    const [minLabel, maxLabel] = labelRange;
    const labelSpaceSize = maxLabel - minLabel + 1;
    const index = new Int32Array(labelSpaceSize).fill(-1);
    for (let i = 0, l = labels.length; i < l; i += 1) {
      const label = labels[i];
      index[label - minLabel] = i;
    }

    this.minLabel = minLabel;
    this.rindex = labels;
    this.index = index;
    this.__compile();
  }

  __compile() {
    const { minLabel, index, rindex } = this;
    this.getOffset = function getOffset(l) {
      return index[l - minLabel];
    };
    this.getLabel = function getLabel(i) {
      return rindex[i];
    };
  }

  keys() {
    return this.rindex;
  }

  size() {
    return this.rindex.length;
  }

  __promote(labelArray) {
    /*
    time/space decision - if we are going to use less than 10% of the
    dense index space, switch to a KeyIndex (which is slower, but uses
    less memory for sparse label spaces).
    */
    const [minLabel, maxLabel] = extent(labelArray);
    const labelSpaceSize = maxLabel - minLabel + 1;
    const density = labelSpaceSize / this.rindex.length;
    /* 0.1 is a magic number, that needs testing to optimize */
    if (density < 0.1) {
      return new KeyIndex(labelArray);
    }
    return new DenseInt32Index(labelArray, [minLabel, maxLabel]);
  }

<<<<<<< HEAD
  cut(labelArray) {
    return this.__promote(labelArray);
  }

  with(label) {
    return this.__promote([...this.keys(), label]);
  }

  drop(label) {
=======
  subsetLabels(labelArray) {
    return this.__promote(labelArray);
  }

  withLabel(label) {
    return this.__promote([...this.keys(), label]);
  }

  dropLabel(label) {
>>>>>>> ffd62734
    const labelArray = [...this.keys()];
    labelArray.splice(labelArray.indexOf(label), 1);
    return this.__promote(labelArray);
  }
}
/* eslint-enable class-methods-use-this */

/* eslint-disable class-methods-use-this */
class KeyIndex {
  /*
  KeyIndex indexes arbitrary JS primitive types, and uses a Map()
  as its core data structure.
  */
  constructor(labels) {
    const index = new Map();
    if (labels === undefined) {
      labels = [];
    }
    const rindex = labels;
    labels.forEach((v, i) => {
      index.set(v, i);
    });

    this.index = index;
    this.rindex = rindex;
    this.__compile();
  }

  __compile() {
    const { index, rindex } = this;
    this.getOffset = function getOffset(k) {
      return index.get(k);
    };
    this.getLabel = function getLabel(i) {
      return rindex[i];
    };
  }

  keys() {
    return this.rindex;
  }

  size() {
    return this.rindex.length;
  }

  subsetLabels(labelArray) {
    return new KeyIndex(labelArray);
  }

  withLabel(label) {
    return new KeyIndex([...this.rindex, label]);
  }

  dropLabel(label) {
    const idx = this.rindex.indexOf(label);
    const labelArray = [...this.rindex];
    labelArray.splice(idx, 1);
    return new KeyIndex(labelArray);
  }

  with(label) {
    return new KeyIndex([...this.rindex, label]);
  }

  drop(label) {
    const idx = this.rindex.indexOf(label);
    const labelArray = [...this.rindex];
    labelArray.splice(idx, 1);
    return new KeyIndex(labelArray);
  }
}
/* eslint-enable class-methods-use-this */

function isLabelIndex(i) {
  return (
    i instanceof IdentityInt32Index ||
    i instanceof DenseInt32Index ||
    i instanceof KeyIndex
  );
}

export { DenseInt32Index, IdentityInt32Index, KeyIndex, isLabelIndex };<|MERGE_RESOLUTION|>--- conflicted
+++ resolved
@@ -75,30 +75,18 @@
     return new DenseInt32Index(labelArray, [minLabel, maxLabel]);
   }
 
-<<<<<<< HEAD
-  cut(labelArray) {
-    return this.__promote(labelArray);
-  }
-
-  with(label) {
-=======
   subsetLabels(labelArray) {
     return this.__promote(labelArray);
   }
 
   withLabel(label) {
->>>>>>> ffd62734
     if (label === this.maxOffset) {
       return new IdentityInt32Index(label + 1);
     }
     return this.__promote([...this.keys(), label]);
   }
 
-<<<<<<< HEAD
-  drop(label) {
-=======
   dropLabel(label) {
->>>>>>> ffd62734
     if (label === this.maxOffset - 1) {
       return new IdentityInt32Index(label);
     }
@@ -173,17 +161,6 @@
     return new DenseInt32Index(labelArray, [minLabel, maxLabel]);
   }
 
-<<<<<<< HEAD
-  cut(labelArray) {
-    return this.__promote(labelArray);
-  }
-
-  with(label) {
-    return this.__promote([...this.keys(), label]);
-  }
-
-  drop(label) {
-=======
   subsetLabels(labelArray) {
     return this.__promote(labelArray);
   }
@@ -193,7 +170,6 @@
   }
 
   dropLabel(label) {
->>>>>>> ffd62734
     const labelArray = [...this.keys()];
     labelArray.splice(labelArray.indexOf(label), 1);
     return this.__promote(labelArray);
