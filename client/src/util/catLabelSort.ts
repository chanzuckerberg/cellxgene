/*
Sort category values (labels) in the order we want for presentation.

TL;DR: sort order is:
* numbers or number-like strings first, in numeric order
* most strings, in case-insenstive unicode sort order
* then 'nan' (any case)
* then, IF isUseAnno is true, globals.unassignedCategoryLabel
*/

import isNumber from "is-number";
import * as globals from "../globals";

// eslint-disable-next-line @typescript-eslint/no-explicit-any --- FIXME: disabled temporarily on migrate to TS.
function caseInsensitiveCompare(a: any, b: any) {
  const textA = String(a).toUpperCase();
  const textB = String(b).toUpperCase();
  return textA < textB ? -1 : textA > textB ? 1 : 0;
}

<<<<<<< HEAD
const catLabelSort = (isUserAnno: boolean, values: any[]): any[] => {
  /* this sort could be memoized for perf */

  const strings: string[] = [];
  const ints: number[] = [];
=======
// eslint-disable-next-line @typescript-eslint/explicit-module-boundary-types, @typescript-eslint/no-explicit-any -- - FIXME: disabled temporarily on migrate to TS.
const catLabelSort = (isUserAnno: any, values: any) => {
  /* this sort could be memoized for perf */

  // eslint-disable-next-line @typescript-eslint/no-explicit-any --- FIXME: disabled temporarily on migrate to TS.
  const strings: any = [];
  // eslint-disable-next-line @typescript-eslint/no-explicit-any --- FIXME: disabled temporarily on migrate to TS.
  const ints: any = [];
  // eslint-disable-next-line @typescript-eslint/no-explicit-any --- FIXME: disabled temporarily on migrate to TS.
>>>>>>> 27575b8d
  const unassignedOrNaN: any = [];

  // eslint-disable-next-line @typescript-eslint/no-explicit-any --- FIXME: disabled temporarily on migrate to TS.
  values.forEach((v: any) => {
    if (isUserAnno && v === globals.unassignedCategoryLabel) {
      unassignedOrNaN.push(v);
    } else if (String(v).toLowerCase() === "nan") {
      unassignedOrNaN.push(v);
    } else if (isNumber(v)) {
      ints.push(v);
    } else {
      strings.push(v);
    }
  });

  strings.sort(caseInsensitiveCompare);
  ints.sort((a, b) => +a - +b);
  unassignedOrNaN.sort(caseInsensitiveCompare);

  return (<any>ints).concat(strings, unassignedOrNaN);
};

export default catLabelSort;<|MERGE_RESOLUTION|>--- conflicted
+++ resolved
@@ -18,23 +18,11 @@
   return textA < textB ? -1 : textA > textB ? 1 : 0;
 }
 
-<<<<<<< HEAD
 const catLabelSort = (isUserAnno: boolean, values: any[]): any[] => {
   /* this sort could be memoized for perf */
 
   const strings: string[] = [];
   const ints: number[] = [];
-=======
-// eslint-disable-next-line @typescript-eslint/explicit-module-boundary-types, @typescript-eslint/no-explicit-any -- - FIXME: disabled temporarily on migrate to TS.
-const catLabelSort = (isUserAnno: any, values: any) => {
-  /* this sort could be memoized for perf */
-
-  // eslint-disable-next-line @typescript-eslint/no-explicit-any --- FIXME: disabled temporarily on migrate to TS.
-  const strings: any = [];
-  // eslint-disable-next-line @typescript-eslint/no-explicit-any --- FIXME: disabled temporarily on migrate to TS.
-  const ints: any = [];
-  // eslint-disable-next-line @typescript-eslint/no-explicit-any --- FIXME: disabled temporarily on migrate to TS.
->>>>>>> 27575b8d
   const unassignedOrNaN: any = [];
 
   // eslint-disable-next-line @typescript-eslint/no-explicit-any --- FIXME: disabled temporarily on migrate to TS.
