// jshint esversion: 6

import { layoutDimensionName, obsAnnoDimensionName } from "../nameCreators";
import * as Dataframe from "../dataframe";

/*

World is a subset of universe.   Most code should use world, and should
(generally) not use Universe.   World contains any per-obs or per-var data
that must be consistent acorss the app when we view/manipulate subsets
of Universe.

Private API indicated by leading underscore in key name (eg, _foo).  Anything else
is public.

Notable keys in the world object:

* nObs, nVar: dimensions

* schema: data schema from the server

* obsAnnotations:

  Dataframe containing obs annotations.  Columns are indexed by annotation
  name (eg, 'tissue type'), and rows are indexed by the REST API obsIndex
  (ie, the offset into the underlying server-side dataframe).

  This indexing means that you can access data by _either_ the server's
  obxIndex, or the offset into the client-side column array .  Be careful
  to know which you want and are using.

* obsLayout:

  A dataframe containing the X/Y layout for all obs.  Columns are named
  'X' and 'Y', and rows are indexed in the same way as obsAnnotation.

* varData: a cache of expression columns, stored in a Dataframe.  Cache
  managed by controls reducer.

*/

function templateWorld() {
  return {
    /* schema/version related */
    schema: null,
    nObs: 0,
    nVar: 0,

    /* annotations */
    obsAnnotations: Dataframe.Dataframe.empty(),
    varAnnotations: Dataframe.Dataframe.empty(),

    /* layout of graph. Dataframe. */
    obsLayout: Dataframe.Dataframe.empty(),

    /*
    Var data columns - subset of all data (may be empty)
    */
    varData: Dataframe.Dataframe.empty(null, new Dataframe.KeyIndex())
  };
}

export function createWorldFromEntireUniverse(universe) {
  const world = templateWorld();

  /*
  public interface follows
  */

  /* Schema related */
  world.schema = universe.schema;
  world.nObs = universe.nObs;
  world.nVar = universe.nVar;

  /* annotation dataframes */
  world.obsAnnotations = universe.obsAnnotations;
  world.varAnnotations = universe.varAnnotations;

  /* layout and display characteristics dataframe */
  world.obsLayout = universe.obsLayout;

  /*
  Var data columns - subset of all
  */
  world.varData = universe.varData.clone();

  return world;
}

export function createWorldFromCurrentSelection(universe, world, crossfilter) {
  const newWorld = templateWorld();

  /* these don't change as only OBS are selected in our current implementation */
  newWorld.nVar = universe.nVar;
  newWorld.schema = universe.schema;
  newWorld.varAnnotations = universe.varAnnotations;

  /* now subset/cut obs */
  const mask = crossfilter.allSelectedMask();
  newWorld.obsAnnotations = world.obsAnnotations.isubsetMask(mask);
  newWorld.obsLayout = world.obsLayout.isubsetMask(mask);
  newWorld.nObs = newWorld.obsAnnotations.dims[0];

  /*
  Var data columns - subset of all
  */
  if (world.varData.isEmpty()) {
    newWorld.varData = world.varData.clone();
  } else {
    newWorld.varData = world.varData.isubsetMask(mask);
  }
  return newWorld;
}

/*
 Deduce the correct crossfilter dimension type from a metadata
 schema description.
*/
function deduceDimensionType(attributes, fieldName) {
  let dimensionType;
  const { type } = attributes;
  if (type === "string" || type === "categorical" || type === "boolean") {
    dimensionType = "enum";
  } else if (type === "int32") {
    dimensionType = Int32Array;
  } else if (type === "float32") {
    dimensionType = Float32Array;
  } else {
    /*
    Currently not supporting boolean and categorical types.
    */
    console.error(
      `Warning - REST API returned unknown metadata schema (${type}) for field ${fieldName}.`
    );
    // skip it - we don't know what to do with this type
  }
  return dimensionType;
}

export function createObsDimensions(crossfilter, world) {
  /*
  create and return a crossfilter with a dimension for every obs annotation
  for which we have a supported type, *except* 'name'
  */
  const { schema, obsLayout, obsAnnotations } = world;
<<<<<<< HEAD
  const annoList = _.filter(
    schema.annotations.obs,
    anno => anno.name !== "name"
  );
  crossfilter = _.reduce(
    annoList,
    (xfltr, anno) => {
      const dimType = deduceDimensionType(anno, anno.name);
      const colData = obsAnnotations.col(anno.name).asArray();
      const name = obsAnnoDimensionName(anno.name);
      if (dimType === "enum") {
        return xfltr.addDimension(name, "enum", colData);
      }
      if (dimType) {
        return xfltr.addDimension(name, "scalar", colData, dimType);
      }
      return xfltr;
    },
    crossfilter
  );
=======
  const annoList = schema.annotations.obs.filter(anno => anno.name !== "name");
  crossfilter = annoList.reduce((xfltr, anno) => {
    const dimType = deduceDimensionType(anno, anno.name);
    const colData = obsAnnotations.col(anno.name).asArray();
    const name = obsAnnoDimensionName(anno.name);
    if (dimType === "enum") {
      return xfltr.addDimension(name, "enum", colData);
    }
    if (dimType) {
      return xfltr.addDimension(name, "scalar", colData, dimType);
    }
    return xfltr;
  }, crossfilter);
>>>>>>> 016a4a42

  return crossfilter.addDimension(
    layoutDimensionName("XY"),
    "spatial",
    obsLayout.col("X").asArray(),
    obsLayout.col("Y").asArray()
  );
}

export function worldEqUniverse(world, universe) {
  return world.obsAnnotations === universe.obsAnnotations;
}

export function getSelectedByIndex(crossfilter) {
  /*
  return array of obsIndex, containing all selected obs/cells.
  */
  const selected = crossfilter.allSelectedMask(); // array of bool-ish
  const keys = crossfilter.data.rowIndex.keys(); // row keys, aka universe rowIndex

  const set = new Int32Array(selected.length);
  let numElems = 0;
  for (let i = 0, l = selected.length; i < l; i += 1) {
    if (selected[i]) {
      set[numElems] = keys[i];
      numElems += 1;
    }
  }
  return new Int32Array(set.buffer, 0, numElems);
}<|MERGE_RESOLUTION|>--- conflicted
+++ resolved
@@ -143,28 +143,6 @@
   for which we have a supported type, *except* 'name'
   */
   const { schema, obsLayout, obsAnnotations } = world;
-<<<<<<< HEAD
-  const annoList = _.filter(
-    schema.annotations.obs,
-    anno => anno.name !== "name"
-  );
-  crossfilter = _.reduce(
-    annoList,
-    (xfltr, anno) => {
-      const dimType = deduceDimensionType(anno, anno.name);
-      const colData = obsAnnotations.col(anno.name).asArray();
-      const name = obsAnnoDimensionName(anno.name);
-      if (dimType === "enum") {
-        return xfltr.addDimension(name, "enum", colData);
-      }
-      if (dimType) {
-        return xfltr.addDimension(name, "scalar", colData, dimType);
-      }
-      return xfltr;
-    },
-    crossfilter
-  );
-=======
   const annoList = schema.annotations.obs.filter(anno => anno.name !== "name");
   crossfilter = annoList.reduce((xfltr, anno) => {
     const dimType = deduceDimensionType(anno, anno.name);
@@ -178,7 +156,6 @@
     }
     return xfltr;
   }, crossfilter);
->>>>>>> 016a4a42
 
   return crossfilter.addDimension(
     layoutDimensionName("XY"),
