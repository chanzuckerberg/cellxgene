--- conflicted
+++ resolved
@@ -27,12 +27,7 @@
 const getCoordinatesByLabel = (
   // eslint-disable-next-line @typescript-eslint/no-explicit-any --- FIXME: disabled temporarily on migrate to TS.
   schema: any,
-<<<<<<< HEAD
   categoryName: string,
-=======
-  // eslint-disable-next-line @typescript-eslint/no-explicit-any --- FIXME: disabled temporarily on migrate to TS.
-  categoryName: any,
->>>>>>> 45cecad7
   categoryDf: Dataframe,
   // eslint-disable-next-line @typescript-eslint/no-explicit-any --- FIXME: disabled temporarily on migrate to TS.
   layoutChoice: any,
@@ -113,12 +108,7 @@
 const calcMedianCentroid = (
   // eslint-disable-next-line @typescript-eslint/no-explicit-any --- FIXME: disabled temporarily on migrate to TS.
   schema: any,
-<<<<<<< HEAD
   categoryName: string,
-=======
-  // eslint-disable-next-line @typescript-eslint/no-explicit-any --- FIXME: disabled temporarily on migrate to TS.
-  categoryName: any,
->>>>>>> 45cecad7
   categoryDf: Dataframe,
   // eslint-disable-next-line @typescript-eslint/no-explicit-any --- FIXME: disabled temporarily on migrate to TS.
   layoutChoice: any,
@@ -160,21 +150,12 @@
   // @ts-expect-error ts-migrate(6133) FIXME: 'schema' is declared but its value is never read.
   // eslint-disable-next-line @typescript-eslint/no-explicit-any --- FIXME: disabled temporarily on migrate to TS.
   schema: any,
-<<<<<<< HEAD
   categoryName: string,
-=======
-  // eslint-disable-next-line @typescript-eslint/no-explicit-any --- FIXME: disabled temporarily on migrate to TS.
-  categoryName: any,
->>>>>>> 45cecad7
   categoryDf: Dataframe,
   // eslint-disable-next-line @typescript-eslint/no-explicit-any --- FIXME: disabled temporarily on migrate to TS.
   layoutChoice: any,
   layoutDf: Dataframe
-<<<<<<< HEAD
-) => {
-=======
 ): string => {
->>>>>>> 45cecad7
   const category = categoryDf.col(categoryName);
   const layoutDimNames = layoutChoice.currentDimNames;
   const layoutX = layoutDf.col(layoutDimNames[0]);
