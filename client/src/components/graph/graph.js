--- conflicted
+++ resolved
@@ -349,10 +349,7 @@
       );
     }
     if (Object.keys(stateChanges).length > 0) {
-<<<<<<< HEAD
       // Preventing update loop via stateChanges and diff checks
-=======
->>>>>>> e2199779
       // eslint-disable-next-line react/no-did-update-set-state
       this.setState(stateChanges);
     }
