--- conflicted
+++ resolved
@@ -415,17 +415,6 @@
     });
   }
 
-<<<<<<< HEAD
-  resetInterface = () => {
-    const { dispatch } = this.props;
-    dispatch({
-      type: "interface reset started"
-    });
-    dispatch(actions.resetInterface());
-  };
-
-=======
->>>>>>> 8795f0f3
   render() {
     const {
       dispatch,
