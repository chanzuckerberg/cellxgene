// jshint esversion: 6
import React from "react";
import _ from "lodash";
import * as d3 from "d3";
import { connect } from "react-redux";
import mat4 from "gl-mat4";
import _regl from "regl";
import {
  Button,
  AnchorButton,
  Tooltip,
  Popover,
  Menu,
  MenuItem,
  Position,
  NumericInput
} from "@blueprintjs/core";

import * as globals from "../../globals";
import setupSVGandBrushElements from "./setupSVGandBrush";
import actions from "../../actions";
import _camera from "../../util/camera";
import _drawPoints from "./drawPointsRegl";
import scaleLinear from "../../util/scaleLinear";
import { World } from "../../util/stateManager";

/* https://bl.ocks.org/mbostock/9078690 - quadtree for onClick / hover selections */

@connect(state => ({
  world: state.world,
  universe: state.universe,
  crossfilter: state.crossfilter,
  continuousPercentileMin: state.world.continuousPercentileMin,
  continuousPercentileMax: state.world.continuousPercentileMax,
  responsive: state.responsive,
  colorRGB: state.colors.rgb,
  opacityForDeselectedCells: state.controls.opacityForDeselectedCells,
  resettingInterface: state.controls.resettingInterface,
  userDefinedGenes: state.controls.userDefinedGenes,
  diffexpGenes: state.controls.diffexpGenes,
  colorAccessor: state.colors.colorAccessor,
  scatterplotXXaccessor: state.controls.scatterplotXXaccessor,
  scatterplotYYaccessor: state.controls.scatterplotYYaccessor,
  celllist1: state.differential.celllist1,
  celllist2: state.differential.celllist2,
  libraryVersions: state.config?.library_versions, // eslint-disable-line camelcase
  undoDisabled: state["@@undoable/past"].length === 0,
  redoDisabled: state["@@undoable/future"].length === 0,
  selectionTool: state.graphSelection.tool,
  currentSelection: state.graphSelection.selection
}))
class Graph extends React.Component {
  constructor(props) {
    super(props);
    this.count = 0;
    this.graphPaddingTop = 0;
    this.graphPaddingBottom = 45;
    this.graphPaddingRight = globals.leftSidebarWidth;
    this.renderCache = {
      positions: null,
      colors: null,
      sizes: null
    };
    this.state = {
      svg: null,
      tool: null,
      container: null,
      mode: "select"
    };
  }

  componentDidMount() {
    // setup canvas and camera
    const camera = _camera(this.reglCanvas, { scale: true, rotate: false });
    const regl = _regl(this.reglCanvas);

    const drawPoints = _drawPoints(regl);

    // preallocate buffers
    const pointBuffer = regl.buffer();
    const colorBuffer = regl.buffer();
    const sizeBuffer = regl.buffer();

    /* first time, but this duplicates above function, should be possile to avoid this */
    const reglRender = regl.frame(() => {
      this.reglDraw(
        regl,
        drawPoints,
        sizeBuffer,
        colorBuffer,
        pointBuffer,
        camera
      );
      camera.tick();
    });

    this.reglRenderState = "rendering";

    this.setState({
      regl,
      drawPoints,
      pointBuffer,
      colorBuffer,
      sizeBuffer,
      camera,
      reglRender
    });
  }

  componentDidUpdate(prevProps, prevState) {
    const { renderCache } = this;
    const {
      world,
      crossfilter,
      colorRGB,
      responsive,
      selectionTool,
      currentSelection
    } = this.props;
    const {
      reglRender,
      mode,
      regl,
      drawPoints,
      camera,
      pointBuffer,
      colorBuffer,
      sizeBuffer,
      svg
    } = this.state;
    let stateChanges = {};

    if (reglRender && this.reglRenderState === "rendering" && mode !== "zoom") {
      reglRender.cancel();
      this.reglRenderState = "paused";
    }

    if (regl && world) {
      /* update the regl state */
      const { obsLayout, nObs } = world;
      const X = obsLayout.col("X").asArray();
      const Y = obsLayout.col("Y").asArray();

      // X/Y positions for each point - a cached value that only
      // changes if we have loaded entirely new cell data
      //
      if (!renderCache.positions || world !== prevProps.world) {
        renderCache.positions = new Float32Array(2 * nObs);

        const glScaleX = scaleLinear([0, 1], [-1, 1]);
        const glScaleY = scaleLinear([0, 1], [1, -1]);

        const offset = [d3.mean(X) - 0.5, d3.mean(Y) - 0.5];

        for (let i = 0, { positions } = renderCache; i < nObs; i += 1) {
          positions[2 * i] = glScaleX(X[i] - offset[0]);
          positions[2 * i + 1] = glScaleY(Y[i] - offset[1]);
        }
        pointBuffer({
          data: renderCache.positions,
          dimension: 2
        });

        stateChanges.offset = offset;
      }

      // Colors for each point - a cached value that only changes when
      // the cell metadata changes.
      if (!renderCache.colors || colorRGB !== prevProps.colorRGB) {
        const rgb = colorRGB;
        if (!renderCache.colors) {
          renderCache.colors = new Float32Array(3 * rgb.length);
        }
        for (let i = 0, { colors } = renderCache; i < rgb.length; i += 1) {
          colors.set(rgb[i], 3 * i);
        }
        colorBuffer({ data: renderCache.colors, dimension: 3 });
      }

      // Sizes for each point - updates are triggered only when selected
      // obs change
      if (!renderCache.sizes || crossfilter !== prevProps.crossfilter) {
        if (!renderCache.sizes) {
          renderCache.sizes = new Float32Array(nObs);
        }
        crossfilter.fillByIsSelected(renderCache.sizes, 4, 0.2);
        sizeBuffer({ data: renderCache.sizes, dimension: 1 });
      }

      this.count = nObs;

      regl._refresh();
      this.reglDraw(
        regl,
        drawPoints,
        sizeBuffer,
        colorBuffer,
        pointBuffer,
        camera
      );
    }

    if (
      prevProps.responsive.height !== responsive.height ||
      prevProps.responsive.width !== responsive.width ||
      /* first time */
      (responsive.height && responsive.width && !svg) ||
      selectionTool !== prevProps.selectionTool
    ) {
      /* clear out whatever was on the div, even if nothing, but usually the brushes etc */
      d3.select("#graphAttachPoint")
        .selectAll("svg")
        .remove();

      let handleStart;
      let handleDrag;
      let handleEnd;
      let handleCancel;
      if (selectionTool === "brush") {
        handleStart = this.handleBrushStartAction.bind(this);
        handleDrag = this.handleBrushDragAction.bind(this);
        handleEnd = this.handleBrushEndAction.bind(this);
      } else {
        handleStart = this.handleLassoStart.bind(this);
        handleEnd = this.handleLassoEnd.bind(this);
        handleCancel = this.handleLassoCancel.bind(this);
      }
      const { svg: newSvg, tool, container } = setupSVGandBrushElements(
        selectionTool,
        handleStart,
        handleDrag,
        handleEnd,
        handleCancel,
        responsive,
        this.graphPaddingRight
      );
      stateChanges = { ...stateChanges, svg: newSvg, tool, container };
    }

    /*
    if the selection tool or state has changed, ensure that the selection
    tool correctly reflects the underlying selection.
    */
    if (
      currentSelection !== prevProps.currentSelection ||
      mode !== prevState.mode ||
      stateChanges.svg
    ) {
      const { tool, container, offset } = this.state;
      this.selectionToolUpdate(
        stateChanges.tool ? stateChanges.tool : tool,
        stateChanges.container ? stateChanges.container : container,
        stateChanges.offset ? stateChanges.offset : offset
      );
    }

    if (Object.keys(stateChanges).length > 0) {
      this.setState(stateChanges);
    }
  }

  isResetDisabled = () => {
    /*
    Reset should be disabled when all of the following are true:
      * nothing is selected in the crossfilter
      * world EQ universe
      * nothing is colored by
      * there are no userDefinedGenes or diffexpGenes displayed
      * scatterplot is not displayed
      * nothing in cellset1 or cellset2
    */
    const {
      crossfilter,
      world,
      universe,
      userDefinedGenes,
      diffexpGenes,
      colorAccessor,
      scatterplotXXaccessor,
      scatterplotYYaccessor,
      celllist1,
      celllist2
    } = this.props;

    if (!crossfilter || !world || !universe) {
      return false;
    }
    const nothingSelected = crossfilter.countSelected() === crossfilter.size();
    const nothingColoredBy = !colorAccessor;
    const noGenes = userDefinedGenes.length === 0 && diffexpGenes.length === 0;
    const scatterNotDpl = !scatterplotXXaccessor || !scatterplotYYaccessor;
    const nothingInCellsets = !celllist1 && !celllist2;

    return (
      nothingSelected &&
      World.worldEqUniverse(world, universe) &&
      nothingColoredBy &&
      noGenes &&
      scatterNotDpl &&
      nothingInCellsets
    );
  };

  resetInterface = () => {
    const { dispatch } = this.props;
    dispatch({
      type: "interface reset started"
    });
    dispatch(actions.resetInterface());
  };

  brushToolUpdate(tool, container, offset) {
    /*
    this is called from componentDidUpdate(), so be very careful using
    anything from this.state, which may be updated asynchronously.
    */
    const { currentSelection } = this.props;
    if (container) {
      const toolCurrentSelection = d3.brushSelection(container.node());

      if (currentSelection.mode === "within-rect") {
        /*
        if there is a selection, make sure the brush tool matches
        */
        const screenCoords = [
          this.mapPointToScreen(currentSelection.brushCoords.northwest, offset),
          this.mapPointToScreen(currentSelection.brushCoords.southeast, offset)
        ];
        if (!toolCurrentSelection) {
          /* tool is not selected, so just move the brush */
          container.call(tool.move, screenCoords);
        } else {
          /* there is an active selection and a brush - make sure they match */
          /* this just sums the difference of each dimension, of each point */
          let delta = 0;
          for (let x = 0; x < 2; x += 1) {
            for (let y = 0; y < 2; y += 1) {
              delta += Math.abs(
                screenCoords[x][y] - toolCurrentSelection[x][y]
              );
            }
          }
          if (delta > 0) {
            container.call(tool.move, screenCoords);
          }
        }
      } else if (toolCurrentSelection) {
        /* no selection, so clear the brush tool if it is set */
        container.call(tool.move, null);
      }
    }
  }

  lassoToolUpdate(tool, container, offset) {
    /*
    this is called from componentDidUpdate(), so be very careful using
    anything from this.state, which may be updated asynchronously.
    */
    const { currentSelection } = this.props;
    if (currentSelection.mode === "within-polygon") {
      /*
      if there is a current selection, make sure the lasso tool matches
      */
      const polygon = currentSelection.polygon.map(p =>
        this.mapPointToScreen(p, offset)
      );
      tool.move(polygon);
    } else {
      tool.reset();
    }
  }

  selectionToolUpdate(tool, container, offset) {
    /*
    this is called from componentDidUpdate(), so be very careful using
    anything from this.state, which may be updated asynchronously.
    */
    const { selectionTool } = this.props;
    switch (selectionTool) {
      case "brush":
        this.brushToolUpdate(tool, container, offset);
        break;
      case "lasso":
        this.lassoToolUpdate(tool, container, offset);
        break;
      default:
        /* punt? */
        break;
    }
  }

  reglDraw(regl, drawPoints, sizeBuffer, colorBuffer, pointBuffer, camera) {
    regl.clear({
      depth: 1,
      color: [1, 1, 1, 1]
    });
    drawPoints({
      size: sizeBuffer,
      distance: camera.distance,
      color: colorBuffer,
      position: pointBuffer,
      count: this.count,
      view: camera.view()
    });
  }

  restartReglLoop() {
    const {
      regl,
      drawPoints,
      sizeBuffer,
      colorBuffer,
      pointBuffer,
      camera
    } = this.state;
    const reglRender = regl.frame(() => {
      this.reglDraw(
        regl,
        drawPoints,
        sizeBuffer,
        colorBuffer,
        pointBuffer,
        camera
      );
      camera.tick();
    });

    this.reglRenderState = "rendering";

    this.setState({
      reglRender
    });
  }

  mapScreenToPoint(pin) {
    /*
    Map an XY coordinates from screen domain to cell/point range,
    accounting for current pan/zoom camera.
    */
    const { responsive } = this.props;
    const { regl, camera, offset } = this.state;

    const gl = regl._gl;

    // get aspect ratio
    const aspect = gl.drawingBufferWidth / gl.drawingBufferHeight;

    // compute inverse view matrix
    const inverse = mat4.invert([], camera.view());

    // transform screen coordinates -> cell coordinates
    const x = (2 * pin[0]) / (responsive.width - this.graphPaddingRight) - 1;
    const y = 2 * (1 - pin[1] / (responsive.height - this.graphPaddingTop)) - 1;
    const pout = [
      x * inverse[14] * aspect + inverse[12],
      y * inverse[14] + inverse[13]
    ];

    return [(pout[0] + 1) / 2 + offset[0], (pout[1] + 1) / 2 + offset[1]];
  }

<<<<<<< HEAD
  handleContinuousPercentileMin = v => {
    const { dispatch } = this.props;
    dispatch({
      type: "set continuous percentile min",
      data: v
    });
  };

  handleContinuousPercentileMax = v => {
    const { dispatch } = this.props;
    dispatch({
      type: "set continuous percentile max",
      data: v
    });
  };

  handleBrushSelectAction() {
=======
  mapPointToScreen(xyCell, offset) {
>>>>>>> 73852dd6
    /*
    Map an XY coordinate from cell/point domain to screen range.  Inverse
    of mapScreenToPoint()
    */
    const { responsive } = this.props;
    const { regl, camera } = this.state;

    const gl = regl._gl;

    // get aspect ratio
    const aspect = gl.drawingBufferWidth / gl.drawingBufferHeight;

    // compute inverse view matrix
    const inverse = mat4.invert([], camera.view());

    // variable names are choosen to reflect inverse of those used
    // in mapScreenToPoint().
    const pout = [
      (xyCell[0] - offset[0]) * 2 - 1,
      (xyCell[1] - offset[1]) * 2 - 1
    ];
    const x = (pout[0] - inverse[12]) / aspect / inverse[14];
    const y = (pout[1] - inverse[13]) / inverse[14];

    const pin = [
      Math.round(((x + 1) * (responsive.width - this.graphPaddingRight)) / 2),
      Math.round(
        -((y + 1) / 2 - 1) * (responsive.height - this.graphPaddingTop)
      )
    ];
    return pin;
  }

  handleBrushDragAction() {
    /*
      event describing brush position:
      @-------|
      |       |
      |       |
      |-------@
    */
    // ignore programatically generated events
    if (d3.event.sourceEvent === null || !d3.event.selection) return;

    const { dispatch } = this.props;
    const s = d3.event.selection;
    const brushCoords = {
      northwest: this.mapScreenToPoint([s[0][0], s[0][1]]),
      southeast: this.mapScreenToPoint([s[1][0], s[1][1]])
    };

    dispatch({
      type: "graph brush change",
      brushCoords
    });
  }

  handleBrushStartAction() {
    // Ignore programatically generated events.
    if (!d3.event.sourceEvent) return;

    const { dispatch } = this.props;
    dispatch({ type: "graph brush start" });
  }

  handleBrushEndAction() {
    // Ignore programatically generated events.
    if (!d3.event.sourceEvent) return;

    /*
    coordinates will be included if selection made, null
    if selection cleared.
    */
    const { dispatch } = this.props;
    const s = d3.event.selection;
    if (s) {
      const brushCoords = {
        northwest: this.mapScreenToPoint(s[0]),
        southeast: this.mapScreenToPoint(s[1])
      };
      dispatch({
        type: "graph brush end",
        brushCoords
      });
    } else {
      dispatch({
        type: "graph brush deselect"
      });
    }
  }

  handleBrushDeselectAction() {
    const { dispatch } = this.props;
    dispatch({
      type: "graph brush deselect"
    });
  }

  handleLassoStart() {
    const { dispatch } = this.props;
    dispatch({
      type: "graph lasso start"
    });
  }

  // when a lasso is completed, filter to the points within the lasso polygon
  handleLassoEnd(polygon) {
    const minimumPolygonArea = 10;
    const { dispatch } = this.props;

    if (
      polygon.length < 3 ||
      Math.abs(d3.polygonArea(polygon)) < minimumPolygonArea
    ) {
      // if less than three points, or super small area, treat as a clear selection.
      dispatch({ type: "graph lasso deselect" });
    } else {
      dispatch({
        type: "graph lasso end",
        polygon: polygon.map(xy => this.mapScreenToPoint(xy)) // transform the polygon
      });
    }
  }

  handleLassoCancel() {
    const { dispatch } = this.props;
    dispatch({ type: "graph lasso cancel" });
  }

  handleLassoDeselectAction() {
    const { dispatch } = this.props;
    dispatch({ type: "graph lasso deselect" });
  }

  handleDeselectAction() {
    const { selectionTool } = this.props;
    if (selectionTool === "brush") this.handleBrushDeselectAction();
    if (selectionTool === "lasso") this.handleLassoDeselectAction();
  }

  handleOpacityRangeChange(e) {
    const { dispatch } = this.props;
    dispatch({
      type: "change opacity deselected cells in 2d graph background",
      data: e.target.value
    });
  }

  render() {
    const {
      dispatch,
      responsive,
      crossfilter,
      resettingInterface,
      libraryVersions,
      undoDisabled,
      redoDisabled,
      selectionTool
    } = this.props;
    const { mode } = this.state;

    // constants used to create selection tool button
    let selectionTooltip;
    let selectionButtonClass;
    if (selectionTool === "brush") {
      selectionTooltip = "Brush selection";
      selectionButtonClass = "bp3-icon-select";
    } else {
      selectionTooltip = "Lasso selection";
      selectionButtonClass = "bp3-icon-polygon-filter";
    }

    return (
      <div id="graphWrapper">
        <div
          style={{
            position: "fixed",
            right: 0,
            top: 0
          }}
        >
          <div
            style={{
              padding: 10,
              display: "flex",
              justifyContent: "flex-end",
              alignItems: "baseline"
            }}
          >
            <Tooltip
              content="Show only metadata and cells which are currently selected"
              position="left"
            >
              <AnchorButton
                type="button"
                data-testid="subset-button"
                disabled={
                  crossfilter &&
                  (crossfilter.countSelected() === 0 ||
                    crossfilter.countSelected() === crossfilter.size())
                }
                style={{ marginRight: 10 }}
                onClick={() => {
                  dispatch(actions.regraph());
                  dispatch({ type: "increment graph render counter" });
                }}
              >
                subset to current selection
              </AnchorButton>
            </Tooltip>
            <Tooltip
              content="Reset cellxgene, clearing all selections"
              position="left"
            >
              <AnchorButton
                disabled={this.isResetDisabled()}
                type="button"
                loading={resettingInterface}
                intent="warning"
                style={{ marginRight: 10 }}
                onClick={this.resetInterface}
                data-testid="reset"
                data-testclass={`resetting-${resettingInterface}`}
              >
                reset
              </AnchorButton>
            </Tooltip>
<<<<<<< HEAD
            <div className="bp3-button-group">
              <Tooltip content="Lasso selection" position="left">
                <Button
                  type="button"
                  className="bp3-button bp3-icon-polygon-filter"
                  active={mode === "lasso"}
                  onClick={() => {
                    this.handleBrushDeselectAction();
                    // this.restartReglLoop();
                    this.setState({ mode: "lasso" });
                  }}
                  style={{
                    cursor: "pointer"
                  }}
                />
              </Tooltip>
              <Tooltip content="Pan and zoom" position="left">
                <Button
                  type="button"
                  className="bp3-button bp3-icon-zoom-in"
                  active={mode === "zoom"}
                  onClick={() => {
                    this.handleBrushDeselectAction();
                    this.restartReglLoop();
                    this.setState({ mode: "zoom" });
                  }}
                  style={{
                    cursor: "pointer"
                  }}
                />
              </Tooltip>
=======
            <div>
              <div className="bp3-button-group">
                <Tooltip content={selectionTooltip} position="left">
                  <Button
                    type="button"
                    data-testid="mode-lasso"
                    className={`bp3-button ${selectionButtonClass}`}
                    active={mode === "select"}
                    onClick={() => {
                      this.setState({ mode: "select" });
                    }}
                    style={{
                      cursor: "pointer"
                    }}
                  />
                </Tooltip>
                <Tooltip content="Pan and zoom" position="left">
                  <Button
                    type="button"
                    data-testid="mode-pan-zoom"
                    className="bp3-button bp3-icon-zoom-in"
                    active={mode === "zoom"}
                    onClick={() => {
                      this.restartReglLoop();
                      this.setState({ mode: "zoom" });
                    }}
                    style={{
                      cursor: "pointer"
                    }}
                  />
                </Tooltip>
                <Tooltip content="Undo" position="left">
                  <AnchorButton
                    type="button"
                    className="bp3-button bp3-icon-undo"
                    disabled={undoDisabled}
                    onClick={() => {
                      dispatch({ type: "@@undoable/undo" });
                    }}
                    style={{
                      cursor: "pointer"
                    }}
                  />
                </Tooltip>
                <Tooltip content="Redo" position="left">
                  <AnchorButton
                    type="button"
                    className="bp3-button bp3-icon-redo"
                    disabled={redoDisabled}
                    onClick={() => {
                      dispatch({ type: "@@undoable/redo" });
                    }}
                    style={{
                      cursor: "pointer"
                    }}
                  />
                </Tooltip>
              </div>
>>>>>>> 73852dd6
            </div>
            <span
              style={{
                marginLeft: 10,
                display: "flex",
                justifyContent: "flex-end",
                alignItems: "baseline"
              }}
            >
              <Tooltip content="Undo" position="left">
                <AnchorButton
                  type="button"
                  className="bp3-button bp3-icon-undo"
                  disabled={undoDisabled}
                  onClick={() => {
                    dispatch({ type: "@@undoable/undo" });
                  }}
                  style={{
                    cursor: "pointer"
                  }}
                />
              </Tooltip>
              <Tooltip content="Redo" position="left">
                <AnchorButton
                  type="button"
                  className="bp3-button bp3-icon-redo"
                  disabled={redoDisabled}
                  onClick={() => {
                    dispatch({ type: "@@undoable/redo" });
                  }}
                  style={{
                    cursor: "pointer"
                  }}
                />
              </Tooltip>
            </span>

            <span
              style={{
                marginLeft: 10,
                display: "flex",
                justifyContent: "flex-end",
                alignItems: "baseline"
              }}
            >
              <Tooltip content="Visualization settings" position="left">
                <Popover
                  target={
                    <Button
                      type="button"
                      className="bp3-button bp3-icon-cog"
                      style={{
                        cursor: "pointer"
                      }}
                    />
                  }
                  content={
                    <div
                      style={{
                        display: "flex",
                        justifyContent: "flex-start",
                        alignItems: "baseline"
                      }}
                    >
                      For each continuous field, show only the cells between the
                      <span style={{ marginRight: 5, marginLeft: 5 }}>
                        min:
                      </span>
                      <NumericInput
                        style={{ width: 40 }}
                        onValueChange={this.handleContinuousPercentileMin}
                        onButtonClick={this.handleContinuousPercentileMin}
                        value={this.props.continuousPercentileMin * 100}
                        min={0}
                        max={this.props.continuousPercentileMax * 100 - 1}
                        fill={false}
                      />
                      <span style={{ marginRight: 5, marginLeft: 5 }}>
                        and max:
                      </span>
                      <NumericInput
                        style={{ width: 40 }}
                        onValueChange={this.handleContinuousPercentileMax}
                        onButtonClick={this.handleContinuousPercentileMax}
                        value={this.props.continuousPercentileMax * 100}
                        min={this.props.continuousPercentileMin * 100 + 1}
                        max={100}
                        fill={false}
                      />
                      percentile of expression. Axes and binning will be
                      updated.
                    </div>
                  }
                />
              </Tooltip>
            </span>

            <div style={{ marginLeft: 10 }}>
              <Popover
                content={
                  <Menu>
                    <MenuItem
                      href="https://chanzuckerberg.github.io/cellxgene/faq.html"
                      target="_blank"
                      icon="help"
                      text="FAQ"
                    />
                    <MenuItem
                      href="https://join-cziscience-slack.herokuapp.com/"
                      target="_blank"
                      icon="chat"
                      text="Chat"
                    />
                    <MenuItem
                      href="https://chanzuckerberg.github.io/cellxgene/"
                      target="_blank"
                      icon="book"
                      text="Docs"
                    />
                    <MenuItem
                      href="https://github.com/chanzuckerberg/cellxgene"
                      target="_blank"
                      icon="git-branch"
                      text="Github"
                    />
                    <MenuItem
                      target="_blank"
                      text={`cellxgene v${
                        libraryVersions && libraryVersions.cellxgene
                          ? libraryVersions.cellxgene
                          : null
                      }`}
                    />
                    <MenuItem text="MIT License" />
                  </Menu>
                }
                position={Position.BOTTOM_RIGHT}
              >
                <Button
                  type="button"
                  className="bp3-button bp3-icon-info-sign"
                  style={{
                    cursor: "pointer"
                  }}
                />
              </Popover>
            </div>
          </div>
        </div>
        <div
          style={{
            zIndex: -9999,
            position: "fixed",
            top: 0,
            right: 0
          }}
        >
          <div
            style={{
              display: mode === "select" ? "inherit" : "none"
            }}
            id="graphAttachPoint"
          />
          <div style={{ padding: 0, margin: 0 }}>
            <canvas
              width={responsive.width - this.graphPaddingRight}
              height={responsive.height - this.graphPaddingTop}
              data-testid="layout-graph"
              ref={canvas => {
                this.reglCanvas = canvas;
              }}
            />
          </div>
        </div>
      </div>
    );
  }
}

export default Graph;<|MERGE_RESOLUTION|>--- conflicted
+++ resolved
@@ -309,6 +309,22 @@
     dispatch(actions.resetInterface());
   };
 
+  handleContinuousPercentileMin = v => {
+    const { dispatch } = this.props;
+    dispatch({
+      type: "set continuous percentile min",
+      data: v
+    });
+  };
+
+  handleContinuousPercentileMax = v => {
+    const { dispatch } = this.props;
+    dispatch({
+      type: "set continuous percentile max",
+      data: v
+    });
+  };
+
   brushToolUpdate(tool, container, offset) {
     /*
     this is called from componentDidUpdate(), so be very careful using
@@ -459,27 +475,7 @@
     return [(pout[0] + 1) / 2 + offset[0], (pout[1] + 1) / 2 + offset[1]];
   }
 
-<<<<<<< HEAD
-  handleContinuousPercentileMin = v => {
-    const { dispatch } = this.props;
-    dispatch({
-      type: "set continuous percentile min",
-      data: v
-    });
-  };
-
-  handleContinuousPercentileMax = v => {
-    const { dispatch } = this.props;
-    dispatch({
-      type: "set continuous percentile max",
-      data: v
-    });
-  };
-
-  handleBrushSelectAction() {
-=======
   mapPointToScreen(xyCell, offset) {
->>>>>>> 73852dd6
     /*
     Map an XY coordinate from cell/point domain to screen range.  Inverse
     of mapScreenToPoint()
@@ -637,7 +633,9 @@
       libraryVersions,
       undoDisabled,
       redoDisabled,
-      selectionTool
+      selectionTool,
+      continuousPercentileMin,
+      continuousPercentileMax
     } = this.props;
     const { mode } = this.state;
 
@@ -707,17 +705,15 @@
                 reset
               </AnchorButton>
             </Tooltip>
-<<<<<<< HEAD
             <div className="bp3-button-group">
-              <Tooltip content="Lasso selection" position="left">
+              <Tooltip content={selectionTooltip} position="left">
                 <Button
                   type="button"
-                  className="bp3-button bp3-icon-polygon-filter"
-                  active={mode === "lasso"}
+                  data-testid="mode-lasso"
+                  className={`bp3-button ${selectionButtonClass}`}
+                  active={mode === "select"}
                   onClick={() => {
-                    this.handleBrushDeselectAction();
-                    // this.restartReglLoop();
-                    this.setState({ mode: "lasso" });
+                    this.setState({ mode: "select" });
                   }}
                   style={{
                     cursor: "pointer"
@@ -727,10 +723,10 @@
               <Tooltip content="Pan and zoom" position="left">
                 <Button
                   type="button"
+                  data-testid="mode-pan-zoom"
                   className="bp3-button bp3-icon-zoom-in"
                   active={mode === "zoom"}
                   onClick={() => {
-                    this.handleBrushDeselectAction();
                     this.restartReglLoop();
                     this.setState({ mode: "zoom" });
                   }}
@@ -739,66 +735,6 @@
                   }}
                 />
               </Tooltip>
-=======
-            <div>
-              <div className="bp3-button-group">
-                <Tooltip content={selectionTooltip} position="left">
-                  <Button
-                    type="button"
-                    data-testid="mode-lasso"
-                    className={`bp3-button ${selectionButtonClass}`}
-                    active={mode === "select"}
-                    onClick={() => {
-                      this.setState({ mode: "select" });
-                    }}
-                    style={{
-                      cursor: "pointer"
-                    }}
-                  />
-                </Tooltip>
-                <Tooltip content="Pan and zoom" position="left">
-                  <Button
-                    type="button"
-                    data-testid="mode-pan-zoom"
-                    className="bp3-button bp3-icon-zoom-in"
-                    active={mode === "zoom"}
-                    onClick={() => {
-                      this.restartReglLoop();
-                      this.setState({ mode: "zoom" });
-                    }}
-                    style={{
-                      cursor: "pointer"
-                    }}
-                  />
-                </Tooltip>
-                <Tooltip content="Undo" position="left">
-                  <AnchorButton
-                    type="button"
-                    className="bp3-button bp3-icon-undo"
-                    disabled={undoDisabled}
-                    onClick={() => {
-                      dispatch({ type: "@@undoable/undo" });
-                    }}
-                    style={{
-                      cursor: "pointer"
-                    }}
-                  />
-                </Tooltip>
-                <Tooltip content="Redo" position="left">
-                  <AnchorButton
-                    type="button"
-                    className="bp3-button bp3-icon-redo"
-                    disabled={redoDisabled}
-                    onClick={() => {
-                      dispatch({ type: "@@undoable/redo" });
-                    }}
-                    style={{
-                      cursor: "pointer"
-                    }}
-                  />
-                </Tooltip>
-              </div>
->>>>>>> 73852dd6
             </div>
             <span
               style={{
@@ -835,7 +771,6 @@
                 />
               </Tooltip>
             </span>
-
             <span
               style={{
                 marginLeft: 10,
@@ -871,9 +806,9 @@
                         style={{ width: 40 }}
                         onValueChange={this.handleContinuousPercentileMin}
                         onButtonClick={this.handleContinuousPercentileMin}
-                        value={this.props.continuousPercentileMin * 100}
+                        value={continuousPercentileMin * 100}
                         min={0}
-                        max={this.props.continuousPercentileMax * 100 - 1}
+                        max={continuousPercentileMax * 100 - 1}
                         fill={false}
                       />
                       <span style={{ marginRight: 5, marginLeft: 5 }}>
@@ -883,8 +818,8 @@
                         style={{ width: 40 }}
                         onValueChange={this.handleContinuousPercentileMax}
                         onButtonClick={this.handleContinuousPercentileMax}
-                        value={this.props.continuousPercentileMax * 100}
-                        min={this.props.continuousPercentileMin * 100 + 1}
+                        value={continuousPercentileMax * 100}
+                        min={continuousPercentileMin * 100 + 1}
                         max={100}
                         fill={false}
                       />
