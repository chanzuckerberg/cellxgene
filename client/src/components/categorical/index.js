// jshint esversion: 6
import React from "react";
import { AnchorButton, Tooltip, Position } from "@blueprintjs/core";
import { connect } from "react-redux";
import * as globals from "../../globals";
import Category from "./category";
import { AnnotationsHelpers, ControlsHelpers } from "../../util/stateManager";
import AnnoDialog from "./annoDialog";
import AnnoSelect from "./annoSelect";
import LabelInput from "./labelInput";
import { labelPrompt } from "./labelUtil";
import actions from "../../actions";

@connect((state) => ({
  writableCategoriesEnabled: state.config?.parameters?.annotations ?? false,
  schema: state.annoMatrix?.schema,
  ontology: state.ontology,
  userinfo: state.userinfo,
}))
class Categories extends React.Component {
  constructor(props) {
    super(props);
    this.state = {
      createAnnoModeActive: false,
      newCategoryText: "",
      categoryToDuplicate: null,
      expandedCats: new Set(),
    };
  }

  handleCreateUserAnno = (e) => {
    const { dispatch } = this.props;
    const { newCategoryText, categoryToDuplicate } = this.state;
    dispatch(
      actions.annotationCreateCategoryAction(
        newCategoryText,
        categoryToDuplicate
      )
    );
    this.setState({
      createAnnoModeActive: false,
      categoryToDuplicate: null,
      newCategoryText: "",
    });
    e.preventDefault();
  };

  handleEnableAnnoMode = () => {
    this.setState({ createAnnoModeActive: true });
  };

  handleDisableAnnoMode = () => {
    this.setState({
      createAnnoModeActive: false,
      categoryToDuplicate: null,
      newCategoryText: "",
    });
  };

  handleModalDuplicateCategorySelection = (d) => {
    this.setState({ categoryToDuplicate: d });
  };

  categoryNameError = (name) => {
    /*
    return false if this is a LEGAL/acceptable category name or NULL/empty string,
    or return an error type.
    */

    /* allow empty string */
    if (name === "") return false;

    /*
    test for uniqueness against *all* annotation names, not just the subset
    we render as categorical.
    */
    const { schema } = this.props;
    const allCategoryNames = schema.annotations.obs.columns.map((c) => c.name);

    /* check category name syntax */
    const error = AnnotationsHelpers.annotationNameIsErroneous(name);
    if (error) {
      return error;
    }

    /* disallow duplicates */
    if (allCategoryNames.indexOf(name) !== -1) {
      return "duplicate";
    }

    /* otherwise, no error */
    return false;
  };

  handleChange = (name) => {
    this.setState({ newCategoryText: name });
  };

  handleSelect = (name) => {
    this.setState({ newCategoryText: name });
  };

  instruction = (name) => {
    return labelPrompt(
      this.categoryNameError(name),
      "New, unique category name",
      ":"
    );
  };

  onExpansionChange = (catName) => {
    const { expandedCats } = this.state;
    if (expandedCats.has(catName)) {
      const _expandedCats = new Set(expandedCats);
      _expandedCats.delete(catName);
      this.setState({ expandedCats: _expandedCats });
    } else {
      const _expandedCats = new Set(expandedCats);
      _expandedCats.add(catName);
      this.setState({ expandedCats: _expandedCats });
    }
  };

  render() {
    const {
      createAnnoModeActive,
      categoryToDuplicate,
      newCategoryText,
      expandedCats,
    } = this.state;
    const {
      writableCategoriesEnabled,
      schema,
      ontology,
      userinfo,
    } = this.props;
    const ontologyEnabled = ontology?.enabled ?? false;
    /* all names, sorted in display order.  Will be rendered in this order */
    const allCategoryNames = ControlsHelpers.selectableCategoryNames(
      schema
    ).sort();

    return (
      <div
        style={{
          padding: globals.leftSidebarSectionPadding,
        }}
      >
        {writableCategoriesEnabled ? (
          <div>
            <Button
              data-testid="open-annotation-dialog"
              onClick={this.handleEnableAnnoMode}
              intent="primary"
            >
              Create new <strong>category</strong>
            </Button>
          </div>
        ) : null}
        <AnnoDialog
          isActive={createAnnoModeActive}
          title="Create new category"
          instruction={this.instruction(newCategoryText)}
          cancelTooltipContent="Close this dialog without creating a category."
          primaryButtonText="Create new category"
          primaryButtonProps={{ "data-testid": "submit-category" }}
          text={newCategoryText}
          validationError={this.categoryNameError(newCategoryText)}
          handleSubmit={this.handleCreateUserAnno}
          handleCancel={this.handleDisableAnnoMode}
          annoInput={
            <LabelInput
              labelSuggestions={ontologyEnabled ? ontology.terms : null}
              onChange={this.handleChange}
              onSelect={this.handleSelect}
              inputProps={{
                "data-testid": "new-category-name",
                leftIcon: "tag",
                intent: "none",
                autoFocus: true,
              }}
              newLabelMessage="New category"
            />
          }
          annoSelect={
            <AnnoSelect
              handleModalDuplicateCategorySelection={
                this.handleModalDuplicateCategorySelection
              }
              categoryToDuplicate={categoryToDuplicate}
              allCategoryNames={allCategoryNames}
            />
          }
        />

        {/* READ ONLY CATEGORICAL FIELDS */}
        {/* this is duplicative but flat, could be abstracted */}
        {allCategoryNames.map((catName) =>
          !schema.annotations.obsByName[catName].writable ? (
            <Category
              key={catName}
              metadataField={catName}
              onExpansionChange={this.onExpansionChange}
              isExpanded={expandedCats.has(catName)}
              createAnnoModeActive={createAnnoModeActive}
            />
          ) : null
        )}
        {/* WRITEABLE FIELDS */}
        {allCategoryNames.map((catName) =>
          schema.annotations.obsByName[catName].writable ? (
            <Category
              key={catName}
              metadataField={catName}
              onExpansionChange={this.onExpansionChange}
              isExpanded={expandedCats.has(catName)}
              createAnnoModeActive={createAnnoModeActive}
            />
          ) : null
        )}
<<<<<<< HEAD
=======

        {writableCategoriesEnabled ? (
          <Tooltip
            content={
              userinfo.is_authenticated
                ? "Create a new category"
                : "You must be logged in to create new categorical fields"
            }
            position={Position.RIGHT}
            boundary="viewport"
            hoverOpenDelay={globals.tooltipHoverOpenDelay}
            modifiers={{
              preventOverflow: { enabled: false },
              hide: { enabled: false },
            }}
          >
            <AnchorButton
              type="button"
              data-testid="open-annotation-dialog"
              onClick={this.handleEnableAnnoMode}
              intent="primary"
              disabled={!userinfo.is_authenticated}
            >
              Create new category
            </AnchorButton>
          </Tooltip>
        ) : null}
>>>>>>> 0a10b3ec
      </div>
    );
  }
}

export default Categories;<|MERGE_RESOLUTION|>--- conflicted
+++ resolved
@@ -146,17 +146,6 @@
           padding: globals.leftSidebarSectionPadding,
         }}
       >
-        {writableCategoriesEnabled ? (
-          <div>
-            <Button
-              data-testid="open-annotation-dialog"
-              onClick={this.handleEnableAnnoMode}
-              intent="primary"
-            >
-              Create new <strong>category</strong>
-            </Button>
-          </div>
-        ) : null}
         <AnnoDialog
           isActive={createAnnoModeActive}
           title="Create new category"
@@ -218,8 +207,6 @@
             />
           ) : null
         )}
-<<<<<<< HEAD
-=======
 
         {writableCategoriesEnabled ? (
           <Tooltip
@@ -243,11 +230,10 @@
               intent="primary"
               disabled={!userinfo.is_authenticated}
             >
-              Create new category
+              Create new <strong>category</strong>
             </AnchorButton>
           </Tooltip>
         ) : null}
->>>>>>> 0a10b3ec
       </div>
     );
   }
