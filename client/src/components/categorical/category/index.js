--- conflicted
+++ resolved
@@ -9,16 +9,12 @@
 import Truncate from "../../util/truncate";
 
 import * as globals from "../../../globals";
-<<<<<<< HEAD
 import { createCategorySummaryFromDfCol } from "../../../util/stateManager/controlsHelpers";
 import {
   createColorTable,
   createColorQuery,
 } from "../../../util/stateManager/colorHelpers";
 import actions from "../../../actions";
-=======
-import { createCategorySummary as _createCategorySummary } from "../../../util/stateManager/controlsHelpers";
->>>>>>> d6a96e9c
 
 const LABEL_WIDTH = globals.leftSidebarWidth - 100;
 const ANNO_BUTTON_WIDTH = 50;
@@ -30,15 +26,9 @@
     colors: state.colors,
     categoricalSelection: state.categoricalSelection,
     annotations: state.annotations,
-<<<<<<< HEAD
     annoMatrix: state.annoMatrix,
     schema: state.annoMatrix?.schema,
     crossfilter: state.obsCrossfilter,
-=======
-    universe: state.universe,
-    world: state.world,
-    schema: state.world?.schema,
->>>>>>> d6a96e9c
   };
 })
 class Category extends React.PureComponent {
@@ -46,7 +36,6 @@
     super(props);
     this.state = {
       isChecked: true,
-<<<<<<< HEAD
       status: "pending",
       categoryData: null, // dataframe containing the category
       categorySummary: null, // summary of category by label
@@ -179,57 +168,6 @@
     if (categoricalSelection !== prevCategoricalSelection) {
       const { categorySummary } = this.state;
       this.updateSelectionState(categorySummary);
-=======
-      categorySummary: this.createCategorySummary(),
-    };
-  }
-
-  componentDidUpdate(prevProps) {
-    const { categoricalSelection, metadataField, world } = this.props;
-    let { categorySummary } = this.state;
-
-    if (
-      world !== prevProps.world ||
-      metadataField !== prevProps.metadataField ||
-      !categorySummary
-    ) {
-      const newCategorySummary = this.createCategorySummary();
-      if (categorySummary !== newCategorySummary) {
-        categorySummary = newCategorySummary;
-        /* eslint-disable-next-line react/no-did-update-set-state -- Contained in if statement to prevent infinite looping */
-        this.setState({ categorySummary });
-      }
-    }
-
-    const cat = categoricalSelection?.[metadataField];
-    if (
-      categoricalSelection !== prevProps.categoricalSelection &&
-      !!cat &&
-      !!this.checkbox
-    ) {
-      // total number of categories in this dimension
-      const totalCatCount = categorySummary.numCategoryValues;
-      // number of selected options in this category
-      const selectedCatCount = categorySummary.categoryValues.reduce(
-        (res, label) => (cat.get(label) ?? true ? res + 1 : res),
-        0
-      );
-      /* eslint-disable react/no-did-update-set-state -- Contained in if statement to prevent infinite looping */
-      if (selectedCatCount === totalCatCount) {
-        /* everything is on, so not indeterminate */
-        this.checkbox.indeterminate = false;
-        this.setState({ isChecked: true });
-      } else if (selectedCatCount === 0) {
-        /* nothing is on, so no */
-        this.checkbox.indeterminate = false;
-        this.setState({ isChecked: false });
-      } else if (selectedCatCount < totalCatCount) {
-        /* to be explicit... */
-        this.checkbox.indeterminate = true;
-        this.setState({ isChecked: false });
-      }
-      /* eslint-enable react/no-did-update-set-state -- re-enabling*/
->>>>>>> d6a96e9c
     }
   }
 
@@ -269,7 +207,6 @@
   toggleNone() {
     const { dispatch, metadataField } = this.props;
     const { categorySummary } = this.state;
-<<<<<<< HEAD
     dispatch(
       actions.selectCategoricalAllMetadataAction(
         "categorical metadata filter none of these",
@@ -278,20 +215,12 @@
         false
       )
     );
-=======
-    dispatch({
-      type: "categorical metadata filter none of these",
-      metadataField,
-      labels: categorySummary.categoryValues,
-    });
->>>>>>> d6a96e9c
     this.setState({ isChecked: false });
   }
 
   toggleAll() {
     const { dispatch, metadataField } = this.props;
     const { categorySummary } = this.state;
-<<<<<<< HEAD
     dispatch(
       actions.selectCategoricalAllMetadataAction(
         "categorical metadata filter all of these",
@@ -300,13 +229,6 @@
         true
       )
     );
-=======
-    dispatch({
-      type: "categorical metadata filter all of these",
-      metadataField,
-      labels: categorySummary.categoryValues,
-    });
->>>>>>> d6a96e9c
     this.setState({ isChecked: true });
   }
 
@@ -372,7 +294,6 @@
   }
 
   render() {
-<<<<<<< HEAD
     const {
       isChecked,
       categoryData,
@@ -388,27 +309,14 @@
 
     if (status === "error") return;
     if (status === "pending") {
-=======
-    const { isChecked, categorySummary } = this.state;
-    const { metadataField, isColorAccessor, isExpanded, schema } = this.props;
-
-    const isStillLoading = !categorySummary;
-    if (isStillLoading) {
->>>>>>> d6a96e9c
       return this.renderIsStillLoading();
     }
 
     const checkboxID = `category-select-${metadataField}`;
 
-<<<<<<< HEAD
-    const isUserAnno =
-      schema?.annotations?.obsByName[metadataField]?.writable ?? false;
-    const isTruncated = categorySummary?.isTruncated ?? false;
-=======
     const isUserAnno = !!schema?.annotations?.obsByName[metadataField]
       ?.writable;
     const isTruncated = !!categorySummary?.isTruncated;
->>>>>>> d6a96e9c
 
     if (
       !isUserAnno &&
@@ -435,16 +343,12 @@
         metadataField={metadataField}
         isExpanded={isExpanded}
         isUserAnno={isUserAnno}
-<<<<<<< HEAD
         categoryData={categoryData}
         categorySummary={categorySummary}
         colorAccessor={colorAccessor}
         colorData={colorData}
         colorTable={colorTable}
         crossfilter={crossfilter}
-=======
-        categorySummary={categorySummary}
->>>>>>> d6a96e9c
       >
         <div
           style={{
