--- conflicted
+++ resolved
@@ -10,15 +10,11 @@
 import Truncate from "../../util/truncate";
 
 import * as globals from "../../../globals";
-<<<<<<< HEAD
-import maybeTruncateString from "../../../util/maybeTruncateString";
 import { createCategorySummary } from "../../../util/stateManager/controlsHelpers";
-=======
 
 const LABEL_WIDTH = globals.leftSidebarWidth - 100;
 const ANNO_BUTTON_WIDTH = 50;
 const LABEL_WIDTH_ANNO = LABEL_WIDTH - ANNO_BUTTON_WIDTH;
->>>>>>> 4e968470
 
 @connect((state, ownProps) => {
   const { metadataField } = ownProps;
