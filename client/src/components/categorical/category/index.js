--- conflicted
+++ resolved
@@ -57,7 +57,6 @@
       !!cat &&
       !!this.checkbox
     ) {
-<<<<<<< HEAD
       // total number of categories in this dimension
       const totalCatCount = categorySummary.numCategoryValues;
       // number of selected options in this category
@@ -65,38 +64,16 @@
         (res, label) => (cat.get(label) ?? true ? res + 1 : res),
         0
       );
-
+      /* eslint-disable react/no-did-update-set-state -- Contained in if statement to prevent infinite looping */
       if (selectedCatCount === totalCatCount) {
         /* everything is on, so not indeterminate */
         this.checkbox.indeterminate = false;
-        this.setState({ isChecked: true }); // eslint-disable-line react/no-did-update-set-state
+        this.setState({ isChecked: true });
       } else if (selectedCatCount === 0) {
         /* nothing is on, so no */
         this.checkbox.indeterminate = false;
-        this.setState({ isChecked: false }); // eslint-disable-line react/no-did-update-set-state
+        this.setState({ isChecked: false });
       } else if (selectedCatCount < totalCatCount) {
-=======
-      const categoryCount = {
-        // total number of categories in this dimension
-        totalCatCount: cat.numCategoryValues,
-        // number of selected options in this category
-        selectedCatCount: _.reduce(
-          cat.categoryValueSelected,
-          (res, cond) => (cond ? res + 1 : res),
-          0
-        ),
-      };
-      /* eslint-disable react/no-did-update-set-state -- Contained in if statement to prevent infinite looping */
-      if (categoryCount.selectedCatCount === categoryCount.totalCatCount) {
-        /* everything is on, so not indeterminate */
-        this.checkbox.indeterminate = false;
-        this.setState({ isChecked: true });
-      } else if (categoryCount.selectedCatCount === 0) {
-        /* nothing is on, so no */
-        this.checkbox.indeterminate = false;
-        this.setState({ isChecked: false });
-      } else if (categoryCount.selectedCatCount < categoryCount.totalCatCount) {
->>>>>>> f063708b
         /* to be explicit... */
         this.checkbox.indeterminate = true;
         this.setState({ isChecked: false });
