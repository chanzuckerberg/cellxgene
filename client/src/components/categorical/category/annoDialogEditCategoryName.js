--- conflicted
+++ resolved
@@ -8,12 +8,7 @@
 
 @connect((state) => ({
   annotations: state.annotations,
-<<<<<<< HEAD
   schema: state.annoMatrix?.schema,
-=======
-  universe: state.universe,
-  schema: state.world?.schema,
->>>>>>> d6a96e9c
   ontology: state.ontology,
 }))
 class AnnoDialogEditCategoryName extends React.PureComponent {
@@ -46,13 +41,9 @@
     test for uniqueness against *all* annotation names, not just the subset
     we render as categorical.
     */
-<<<<<<< HEAD
     const { schema } = this.props;
     const allCategoryNames = schema.annotations.obs.columns.map((c) => c.name);
 
-=======
-    const allCategoryNames = this.allCategoryNames();
->>>>>>> d6a96e9c
     if (
       (allCategoryNames.indexOf(newCategoryText) > -1 &&
         newCategoryText !== metadataField) ||
@@ -86,13 +77,9 @@
     test for uniqueness against *all* annotation names, not just the subset
     we render as categorical.
     */
-<<<<<<< HEAD
     const { schema } = this.props;
     const allCategoryNames = schema.annotations.obs.columns.map((c) => c.name);
 
-=======
-    const allCategoryNames = this.allCategoryNames();
->>>>>>> d6a96e9c
     const categoryNameAlreadyExists = allCategoryNames.indexOf(name) > -1;
     const sameName = name === metadataField;
     if (categoryNameAlreadyExists && !sameName) {
