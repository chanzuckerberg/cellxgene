--- conflicted
+++ resolved
@@ -25,7 +25,6 @@
   world: state.world
 }))
 class CategoryValue extends React.Component {
-<<<<<<< HEAD
   constructor(props) {
     super(props);
     this.state = {
@@ -104,10 +103,7 @@
     });
   };
 
-  toggleOff() {
-=======
   toggleOff = () => {
->>>>>>> 8afb22a0
     const { dispatch, metadataField, categoryIndex } = this.props;
     dispatch({
       type: "categorical metadata filter deselect",
