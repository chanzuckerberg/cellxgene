--- conflicted
+++ resolved
@@ -2,29 +2,7 @@
 import _ from "lodash";
 import { connect } from "react-redux";
 import { FaChevronRight, FaChevronDown } from "react-icons/fa";
-<<<<<<< HEAD
-import { Flipper, Flipped } from "react-flip-toolkit";
-import {
-  Button,
-  Tooltip,
-  InputGroup,
-  Menu,
-  Dialog,
-  MenuItem,
-  Popover,
-  Classes,
-  Icon,
-  Position,
-  PopoverInteractionKind,
-  Colors,
-  Spinner
-} from "@blueprintjs/core";
-
-import * as globals from "../../globals";
-import Value from "./value";
-import { AnnotationsHelpers } from "../../util/stateManager";
-=======
-import { Button, Tooltip, Icon } from "@blueprintjs/core";
+import { Button, Tooltip, Icon, Spinner } from "@blueprintjs/core";
 import CategoryFlipperLayout from "./categoryFlipperLayout";
 import AnnoMenu from "./annoMenuCategory";
 import AnnoDialogEditCategoryName from "./annoDialogEditCategoryName";
@@ -32,7 +10,6 @@
 import AnnoDialogAddLabelFromOntology from "./annoDialogAddLabelFromOntology";
 
 import * as globals from "../../globals";
->>>>>>> 3afc03b9
 
 @connect(state => ({
   colorAccessor: state.colors.colorAccessor,
@@ -55,7 +32,11 @@
   componentDidUpdate(prevProps) {
     const { categoricalSelection, metadataField } = this.props;
     const cat = categoricalSelection?.[metadataField];
-    if (categoricalSelection !== prevProps.categoricalSelection && !!cat) {
+    if (
+      categoricalSelection !== prevProps.categoricalSelection &&
+      !!cat &&
+      !!this.checkbox
+    ) {
       const categoryCount = {
         // total number of categories in this dimension
         totalCatCount: cat.numCategoryValues,
@@ -116,29 +97,6 @@
     } else if (!isChecked) {
       this.toggleAll();
     }
-  }
-
-<<<<<<< HEAD
-  renderCategoryItems(optTuples) {
-    const { metadataField, isUserAnno } = this.props;
-
-    return _.map(optTuples, (tuple, i) => {
-      return (
-        <Flipped key={tuple[1]} flipId={tuple[1]}>
-          {flippedProps => (
-            <Value
-              isUserAnno={isUserAnno}
-              optTuples={optTuples}
-              key={tuple[1]}
-              metadataField={metadataField}
-              categoryIndex={tuple[1]}
-              i={i}
-              flippedProps={flippedProps}
-            />
-          )}
-        </Flipped>
-      );
-    });
   }
 
   renderIsStillLoading(metadataField) {
@@ -195,30 +153,21 @@
     );
   }
 
-=======
->>>>>>> 3afc03b9
   render() {
     const { isExpanded, isChecked } = this.state;
     const {
       metadataField,
+      categoricalSelection,
       colorAccessor,
       isUserAnno,
       annotations
     } = this.props;
-<<<<<<< HEAD
 
     const category = categoricalSelection?.[metadataField];
     const isStillLoading = !categoricalSelection || !category;
-    if (isStillLoading) {
+    if (true || isStillLoading) {
       return this.renderIsStillLoading(metadataField);
     }
-
-    const { isTruncated } = category;
-    const optTuples = [...category.categoryValueIndices];
-    const optTuplesAsKey = _.map(optTuples, t => t[0]).join(""); // animation
-    const allCategoryNames = _.keys(categoricalSelection);
-=======
->>>>>>> 3afc03b9
 
     return (
       <CategoryFlipperLayout
