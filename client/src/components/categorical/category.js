import React from "react";
import _ from "lodash";
import { connect } from "react-redux";
import { FaChevronRight, FaChevronDown } from "react-icons/fa";
import {
  Button,
  Tooltip,
  InputGroup,
  Menu,
  Dialog,
  MenuItem,
  Popover,
  Classes,
  Icon,
  Position,
  PopoverInteractionKind
} from "@blueprintjs/core";

import * as globals from "../../globals";
import Value from "./value";
import sortedCategoryValues from "./util";

@connect(state => ({
  colorAccessor: state.colors.colorAccessor,
  categoricalSelection: state.categoricalSelection,
  annotations: state.annotations,
  universe: state.universe
}))
class Category extends React.Component {
  constructor(props) {
    super(props);
    this.state = {
      isChecked: true,
      isExpanded: false,
      newCategoryText: "",
      newLabelText: ""
    };
  }

  componentDidUpdate(prevProps) {
    const { categoricalSelection, metadataField } = this.props;
    if (categoricalSelection !== prevProps.categoricalSelection) {
      const cat = categoricalSelection[metadataField];
      const categoryCount = {
        // total number of categories in this dimension
        totalCatCount: cat.numCategoryValues,
        // number of selected options in this category
        selectedCatCount: _.reduce(
          cat.categoryValueSelected,
          (res, cond) => (cond ? res + 1 : res),
          0
        )
      };
      if (categoryCount.selectedCatCount === categoryCount.totalCatCount) {
        /* everything is on, so not indeterminate */
        this.checkbox.indeterminate = false;
        this.setState({ isChecked: true }); // eslint-disable-line react/no-did-update-set-state
      } else if (categoryCount.selectedCatCount === 0) {
        /* nothing is on, so no */
        this.checkbox.indeterminate = false;
        this.setState({ isChecked: false }); // eslint-disable-line react/no-did-update-set-state
      } else if (categoryCount.selectedCatCount < categoryCount.totalCatCount) {
        /* to be explicit... */
        this.checkbox.indeterminate = true;
        this.setState({ isChecked: false });
      }
    }
  }

  activateAddNewLabelMode = () => {
    const { dispatch, metadataField } = this.props;
    dispatch({
      type: "annotation: activate add new label mode",
      data: metadataField
    });
  };

  disableAddNewLabelMode = () => {
    const { dispatch } = this.props;
    dispatch({
      type: "annotation: disable add new label mode"
    });
  };

  handleAddNewLabelToCategory = () => {
    const { dispatch, metadataField } = this.props;
    const { newLabelText } = this.state;
    /*
    XXX TODO - temporary code generates random label string.   Remove
    when the label creation UI is implemented.

    const { newLabelText } = this.state;
    */
    // const newLabelText = `label${Math.random()}`;
    dispatch({
      type: "annotation: add new label to category",
      metadataField,
      newLabelText
    });
    this.setState({ newLabelText: "" });
  };

  activateEditCategoryMode = () => {
    const { dispatch, metadataField } = this.props;
    dispatch({
      type: "annotation: activate category edit mode",
      data: metadataField
    });
  };

  disableEditCategoryMode = () => {
    const { dispatch } = this.props;
    dispatch({
      type: "annotation: disable category edit mode"
    });
  };

  handleEditCategory = () => {
    const { dispatch, metadataField } = this.props;
    const { newCategoryText } = this.state;

    dispatch({
      type: "annotation: category edited",
      metadataField,
      newCategoryText,
      data: newCategoryText
    });
  };

  handleDeleteCategory = () => {
    const { dispatch, metadataField } = this.props;
    dispatch({
      type: "annotation: delete category",
      metadataField
    });
  };

  handleColorChange = () => {
    const { dispatch, metadataField } = this.props;
    dispatch({
      type: "color by categorical metadata",
      colorAccessor: metadataField
    });
  };

  toggleAll() {
    const { dispatch, metadataField } = this.props;
    dispatch({
      type: "categorical metadata filter all of these",
      metadataField
    });
    this.setState({ isChecked: true });
  }

  toggleNone() {
    const { dispatch, metadataField } = this.props;
    dispatch({
      type: "categorical metadata filter none of these",
      metadataField
    });
    this.setState({ isChecked: false });
  }

  handleToggleAllClick() {
    const { isChecked } = this.state;
    // || this.checkbox.indeterminate === false
    if (isChecked) {
      this.toggleNone();
    } else if (!isChecked) {
      this.toggleAll();
    }
  }

  renderCategoryItems() {
    const { categoricalSelection, metadataField, isUserAnno } = this.props;

    const cat = categoricalSelection[metadataField];
    const optTuples = sortedCategoryValues([...cat.categoryValueIndices]);
    return _.map(optTuples, (tuple, i) => (
      <Value
        isUserAnno={isUserAnno}
        optTuples={optTuples}
        key={tuple[1]}
        metadataField={metadataField}
        categoryIndex={tuple[1]}
        i={i}
      />
    ));
  }

  render() {
    const { isExpanded, isChecked, newLabelText, newCategoryText } = this.state;
    const {
      metadataField,
      colorAccessor,
      categoricalSelection,
      isUserAnno,
      annotations,
      universe
    } = this.props;
    const { isTruncated } = categoricalSelection[metadataField];

    return (
      <div
        style={{
          maxWidth: globals.maxControlsWidth
        }}
        data-testclass="category"
        data-testid={`category-${metadataField}`}
      >
        <div
          style={{
            display: "flex",
            justifyContent: "space-between",
            alignItems: "baseline"
          }}
        >
          <div
            style={{
              display: "flex",
              justifyContent: "flex-start",
              alignItems: "baseline"
            }}
          >
            <label className="bp3-control bp3-checkbox">
              <input
                data-testclass="category-select"
                data-testid={`category-select-${metadataField}`}
                onChange={this.handleToggleAllClick.bind(this)}
                ref={el => {
                  this.checkbox = el;
                  return el;
                }}
                checked={isChecked}
                type="checkbox"
              />
              <span className="bp3-control-indicator" />
              {""}
            </label>
            {/* Dialog uses portal, can be anywhere/factored out */}
            <Dialog
              icon="tag"
              title="Edit category name"
              isOpen={
                annotations.isEditingCategoryName &&
                annotations.categoryEditable === metadataField
              }
              onClose={this.disableEditCategoryMode}
            >
              <div className={Classes.DIALOG_BODY}>
                <div style={{ marginBottom: 20 }}>
                  <p>New, unique category name:</p>
                  <InputGroup
                    autoFocus
                    onChange={e =>
                      this.setState({ newCategoryText: e.target.value })
                    }
                    leftIcon="tag"
                  />
                </div>
              </div>
              <div className={Classes.DIALOG_FOOTER}>
                <div className={Classes.DIALOG_FOOTER_ACTIONS}>
                  <Tooltip content="Close this dialog without editing the category.">
                    <Button onClick={this.disableEditCategoryMode}>
                      Cancel
                    </Button>
                  </Tooltip>
                  <Button
                    disabled={newCategoryText.length === 0}
                    onClick={this.handleEditCategory}
                    intent="primary"
                  >
                    Edit category name
                  </Button>
                </div>
              </div>
            </Dialog>
            <span
              data-testid={`category-expand-${metadataField}`}
              style={{
                cursor: "pointer",
                display: "inline-block"
              }}
              onClick={() => {
                this.setState({ isExpanded: !isExpanded });
              }}
            >
              {isUserAnno ? (
                <Icon style={{ marginRight: 5 }} icon="tag" iconSize={16} />
              ) : null}
              {metadataField}
              {isExpanded ? (
                <FaChevronDown
                  data-testclass="category-expand-is-expanded"
                  style={{ fontSize: 10, marginLeft: 5 }}
                />
              ) : (
                <FaChevronRight
                  data-testclass="category-expand-is-not-expanded"
                  style={{ fontSize: 10, marginLeft: 5 }}
                />
              )}
            </span>
          </div>
<<<<<<< HEAD
          <div>
            {isUserAnno ? (
              <>
                <Dialog
                  icon="tag"
                  title="Add new label"
                  isOpen={annotations.isAddingNewLabel}
                  onClose={this.disableAddNewLabelMode}
                >
                  <div className={Classes.DIALOG_BODY}>
                    <div style={{ marginBottom: 20 }}>
                      <p>New, unique label name:</p>
                      <InputGroup
                        autoFocus
                        onChange={e =>
                          this.setState({ newLabelText: e.target.value })
                        }
                        leftIcon="tag"
                      />
                    </div>
                  </div>
                  <div className={Classes.DIALOG_FOOTER}>
                    <div className={Classes.DIALOG_FOOTER_ACTIONS}>
                      <Tooltip content="Close this dialog without adding a label.">
                        <Button onClick={this.disableAddNewLabelMode}>
                          Cancel
                        </Button>
                      </Tooltip>
                      <Button
                        disabled={
                          newLabelText.length === 0 ||
                          universe.schema.annotations.obsByName[
                            metadataField
                          ].categories.indexOf(newLabelText) !== -1
                        }
                        onClick={this.handleAddNewLabelToCategory}
                        intent="primary"
                      >
                        Add new label to category
                      </Button>
                    </div>
                  </div>
                </Dialog>
                <Popover
                  interactionKind={PopoverInteractionKind.HOVER}
                  boundary="window"
                  position={Position.RIGHT}
                  content={
                    <Menu>
                      <MenuItem
                        icon="tag"
                        data-testclass="handleAddNewLabelToCategory"
                        data-testid={`handleAddNewLabelToCategory-${metadataField}`}
                        onClick={this.activateAddNewLabelMode}
                        text="Add a new label to this category"
                      />
                      <MenuItem
                        icon="edit"
                        data-testclass="activateEditCategoryMode"
                        data-testid={`activateEditCategoryMode-${metadataField}`}
                        onClick={this.activateEditCategoryMode}
                        text="Edit this category's name"
                      />
                      <MenuItem
                        icon="delete"
                        intent="danger"
                        data-testclass="handleDeleteCategory"
                        data-testid={`handleDeleteCategory-${metadataField}`}
                        onClick={this.handleDeleteCategory}
                        text="Delete this category, all associated labels, and remove all cell assignments"
                      />
                    </Menu>
                  }
                >
                  <Button
                    style={{ marginLeft: 0 }}
                    data-testclass="seeActions"
                    data-testid={`seeActions-${metadataField}`}
                    icon="more"
                    minimal
                  />
                </Popover>
              </>
            ) : null}
            <Tooltip content="Use as color scale" position="bottom">
              <Button
                data-testclass="colorby"
                data-testid={`colorby-${metadataField}`}
                onClick={this.handleColorChange}
                active={colorAccessor === metadataField}
                intent={colorAccessor === metadataField ? "primary" : "none"}
                icon="tint"
              />
            </Tooltip>
          </div>
=======
          <Tooltip
            content="Use as color scale"
            position="bottom"
            hoverOpenDelay={globals.tooltipHoverOpenDelay}
          >
            <Button
              data-testclass="colorby"
              data-testid={`colorby-${metadataField}`}
              onClick={this.handleColorChange}
              active={colorAccessor === metadataField}
              intent={colorAccessor === metadataField ? "primary" : "none"}
              icon="tint"
            />
          </Tooltip>
>>>>>>> 922c3753
        </div>
        <div style={{ marginLeft: 26 }}>
          {isExpanded ? this.renderCategoryItems() : null}
        </div>
        <div>
          {isExpanded && isTruncated ? (
            <p style={{ paddingLeft: 15 }}>... truncated list ...</p>
          ) : null}
        </div>
      </div>
    );
  }
}

export default Category;<|MERGE_RESOLUTION|>--- conflicted
+++ resolved
@@ -303,7 +303,6 @@
               )}
             </span>
           </div>
-<<<<<<< HEAD
           <div>
             {isUserAnno ? (
               <>
@@ -388,7 +387,25 @@
                 </Popover>
               </>
             ) : null}
-            <Tooltip content="Use as color scale" position="bottom">
+            <Tooltip
+              content="Use as color scale"
+              position="bottom"
+              hoverOpenDelay={globals.tooltipHoverOpenDelay}
+            >
+              <Button
+                data-testclass="colorby"
+                data-testid={`colorby-${metadataField}`}
+                onClick={this.handleColorChange}
+                active={colorAccessor === metadataField}
+                intent={colorAccessor === metadataField ? "primary" : "none"}
+                icon="tint"
+              />
+            </Tooltip>
+            <Tooltip
+              content="Use as color scale"
+              position="bottom"
+              hoverOpenDelay={globals.tooltipHoverOpenDelay}
+            >
               <Button
                 data-testclass="colorby"
                 data-testid={`colorby-${metadataField}`}
@@ -399,22 +416,6 @@
               />
             </Tooltip>
           </div>
-=======
-          <Tooltip
-            content="Use as color scale"
-            position="bottom"
-            hoverOpenDelay={globals.tooltipHoverOpenDelay}
-          >
-            <Button
-              data-testclass="colorby"
-              data-testid={`colorby-${metadataField}`}
-              onClick={this.handleColorChange}
-              active={colorAccessor === metadataField}
-              intent={colorAccessor === metadataField ? "primary" : "none"}
-              icon="tint"
-            />
-          </Tooltip>
->>>>>>> 922c3753
         </div>
         <div style={{ marginLeft: 26 }}>
           {isExpanded ? this.renderCategoryItems() : null}
