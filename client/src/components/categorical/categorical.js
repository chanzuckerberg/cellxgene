--- conflicted
+++ resolved
@@ -85,10 +85,7 @@
 
   categoryNameErrorMessage = name => {
     const err = this.categoryNameError(name);
-<<<<<<< HEAD
     if (err === false) return null;
-=======
->>>>>>> ee62dd35
     if (err === "duplicate") {
       return (
         <span>
@@ -132,30 +129,26 @@
       >
         {/* READ ONLY CATEGORICAL FIELDS */}
         {/* this is duplicative but flat, could be abstracted */}
-        {_.map(
-          allCategoryNames,
-          catName =>
-            !schema.annotations.obsByName[catName].writable ? (
-              <Category
-                key={catName}
-                metadataField={catName}
-                createAnnoModeActive={createAnnoModeActive}
-                isUserAnno={false}
-              />
-            ) : null
+        {_.map(allCategoryNames, catName =>
+          !schema.annotations.obsByName[catName].writable ? (
+            <Category
+              key={catName}
+              metadataField={catName}
+              createAnnoModeActive={createAnnoModeActive}
+              isUserAnno={false}
+            />
+          ) : null
         )}
         {/* WRITEABLE FIELDS */}
-        {_.map(
-          allCategoryNames,
-          catName =>
-            schema.annotations.obsByName[catName].writable ? (
-              <Category
-                key={catName}
-                metadataField={catName}
-                createAnnoModeActive={createAnnoModeActive}
-                isUserAnno
-              />
-            ) : null
+        {_.map(allCategoryNames, catName =>
+          schema.annotations.obsByName[catName].writable ? (
+            <Category
+              key={catName}
+              metadataField={catName}
+              createAnnoModeActive={createAnnoModeActive}
+              isUserAnno
+            />
+          ) : null
         )}
         {writableCategoriesEnabled ? (
           <div>
