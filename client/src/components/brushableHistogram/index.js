/*
https://bl.ocks.org/mbostock/4341954
https://bl.ocks.org/mbostock/34f08d5e11952a80609169b7917d4172
https://bl.ocks.org/SpaceActuary/2f004899ea1b2bd78d6f1dbb2febf771
*/
// jshint esversion: 6
import React from "react";
import _ from "lodash";
import { Button, ButtonGroup, Tooltip } from "@blueprintjs/core";
import { connect } from "react-redux";
import * as d3 from "d3";
import memoize from "memoize-one";
import * as globals from "../../globals";
import actions from "../../actions";
import finiteExtent from "../../util/finiteExtent";

@connect(state => ({
  world: state.controls.world,
  scatterplotXXaccessor: state.controls.scatterplotXXaccessor,
  scatterplotYYaccessor: state.controls.scatterplotYYaccessor,
  crossfilter: state.controls.crossfilter,
  differential: state.differential,
  colorAccessor: state.controls.colorAccessor,
  colorScale: state.controls.colorScale,
  obsAnnotations: _.get(state.controls.world, "obsAnnotations", null)
}))
class HistogramBrush extends React.Component {
  calcHistogramCache = memoize((obsAnnotations, field, rangeMin, rangeMax) => {
    const { world } = this.props;
    const histogramCache = {};

    histogramCache.y = d3
      .scaleLinear()
      .range([this.height - this.marginBottom, 0]);

    if (obsAnnotations.hasCol(field)) {
      // recalculate expensive stuff
      const allValuesForContinuousFieldAsArray = obsAnnotations
        .col(field)
        .asArray();

      histogramCache.x = d3
        .scaleLinear()
        .domain([rangeMin, rangeMax])
        .range([0, this.width]);

      histogramCache.bins = d3
        .histogram()
        .domain(histogramCache.x.domain())
        .thresholds(40)(allValuesForContinuousFieldAsArray);

      histogramCache.numValues = allValuesForContinuousFieldAsArray.length;
    } else if (world.varData.hasCol(field)) {
      const varValues = world.varData.col(field).asArray();

      histogramCache.x = d3
        .scaleLinear()
        .domain(
          finiteExtent(varValues)
        ) /* replace this if we have ranges for genes back from server like we do for annotations on cells */
        .range([0, this.width]);

      histogramCache.bins = d3
        .histogram()
        .domain(histogramCache.x.domain())
        .thresholds(40)(varValues);

      histogramCache.numValues = varValues.length;
    }

    return histogramCache;
  });

  constructor(props) {
    super(props);

    this.width = 340;
    this.height = 100;
    this.marginBottom = 20;
  }

  componentDidMount() {
    const { field } = this.props;
    const { x, y, bins, numValues, svgRef } = this._histogram;

    this.renderAxesBrushBins(x, y, bins, numValues, svgRef, field);
  }

  componentDidUpdate(prevProps) {
    const { field, obsAnnotations } = this.props;
    const { x, y, bins, numValues, svgRef } = this._histogram;

    if (obsAnnotations !== prevProps.obsAnnotations) {
      this.renderAxesBrushBins(x, y, bins, numValues, svgRef, field);
    }
  }

  onBrush(selection, x) {
    return () => {
      const { dispatch, field, isObs, isUserDefined, isDiffExp } = this.props;

      if (d3.event.selection) {
        dispatch({
          type: "continuous metadata histogram brush",
          selection: field,
          continuousNamespace: {
            isObs,
            isUserDefined,
            isDiffExp
          },
          range: [x(d3.event.selection[0]), x(d3.event.selection[1])]
        });
      } else {
        dispatch({
          type: "continuous metadata histogram brush",
          selection: field,
          continuousNamespace: {
            isObs,
            isUserDefined,
            isDiffExp
          },
          range: null
        });
      }
    };
  }

  drawHistogram(svgRef) {
    const { obsAnnotations, field, ranges } = this.props;
    const histogramCache = this.calcHistogramCache(
      obsAnnotations,
      field,
      ranges.min,
      ranges.max
    );

    const { x, y, bins, numValues } = histogramCache;

    this._histogram = { x, y, bins, numValues, svgRef };
  }

  handleColorAction() {
    const { obsAnnotations, dispatch, field, world, ranges } = this.props;

    if (obsAnnotations.hasCol(field)) {
      dispatch({
        type: "color by continuous metadata",
        colorAccessor: field,
<<<<<<< HEAD
        rangeMaxForColorAccessor: ranges.max
=======
        rangeForColorAccessor: ranges
>>>>>>> e7ad6f5d
      });
    } else if (world.varData.hasCol(field)) {
      dispatch(actions.requestSingleGeneExpressionCountsForColoringPOST(field));
    }
  }

  removeHistogram() {
    const {
      dispatch,
      field,
      colorAccessor,
      scatterplotXXaccessor,
      scatterplotYYaccessor
    } = this.props;
    dispatch({
      type: "clear user defined gene",
      data: field
    });
    if (field === colorAccessor) {
      dispatch({
        type: "reset colorscale"
      });
    }
    if (field === scatterplotXXaccessor) {
      dispatch({
        type: "set scatterplot x",
        data: null
      });
    }
    if (field === scatterplotYYaccessor) {
      dispatch({
        type: "set scatterplot y",
        data: null
      });
    }
  }

  handleSetGeneAsScatterplotX() {
    return () => {
      const { dispatch, field } = this.props;
      dispatch({
        type: "set scatterplot x",
        data: field
      });
    };
  }

  handleSetGeneAsScatterplotY() {
    return () => {
      const { dispatch, field } = this.props;
      dispatch({
        type: "set scatterplot y",
        data: field
      });
    };
  }

  renderAxesBrushBins(x, y, bins, numValues, svgRef, field) {
    /* Remove everything */
    d3.select(svgRef)
      .selectAll("*")
      .remove();

    /* BINS */
    d3.select(svgRef)
      .insert("g", "*")
      .attr("fill", "#bbb")
      .selectAll("rect")
      .data(bins)
      .enter()
      .append("rect")
      .attr("class", "bar")
      .attr("x", d => x(d.x0) + 1)
      .attr("y", d => y(d.length / numValues))
      .attr("width", d => Math.abs(x(d.x1) - x(d.x0) - 1))
      .attr("height", d => y(0) - y(d.length / numValues));

    /* BRUSH */
    d3.select(svgRef)
      .append("g")
      .attr("class", "brush")
      .attr("data-testid", `${svgRef.id}-brush`)
      .call(
        d3
          .brushX()
          .on("brush", this.onBrush(field, x.invert).bind(this))
          .on("end", this.onBrush(field, x.invert).bind(this))
      );

    /* AXIS */
    d3.select(svgRef)
      .append("g")
      .attr("class", "axis axis--x")
      .attr("transform", `translate(0,${this.height - this.marginBottom})`)
      .call(d3.axisBottom(x).ticks(5));

    d3.select(svgRef)
      .selectAll(".axis--x text")
      .style("fill", "rgb(80,80,80)");

    d3.select(svgRef)
      .selectAll(".axis--x path")
      .style("stroke", "rgb(230,230,230)");

    d3.select(svgRef)
      .selectAll(".axis--x line")
      .style("stroke", "rgb(230,230,230)");
  }

  render() {
    const {
      field,
      colorAccessor,
      isUserDefined,
      isDiffExp,
      logFoldChange,
      pval,
      pvalAdj,
      scatterplotXXaccessor,
      scatterplotYYaccessor,
      zebra
    } = this.props;

    return (
      <div
        id={`histogram_${field}`}
        data-testid={`histogram-${field}`}
        data-testclass={isDiffExp ? `histogram-diffexp` : ""}
        style={{
          padding: globals.leftSidebarSectionPadding,
          backgroundColor: zebra ? globals.lightestGrey : "white"
        }}
      >
        <div style={{ display: "flex", justifyContent: "flex-end" }}>
          {isDiffExp || isUserDefined ? (
            <span>
              <span
                style={{ marginRight: 7 }}
                className="bp3-icon-standard bp3-icon-scatter-plot"
              />
              <ButtonGroup style={{ marginRight: 7 }}>
                <Button
                  onClick={this.handleSetGeneAsScatterplotX(field).bind(this)}
                  active={scatterplotXXaccessor === field}
                  intent={scatterplotXXaccessor === field ? "primary" : "none"}
                >
                  plot x
                </Button>
                <Button
                  onClick={this.handleSetGeneAsScatterplotY(field).bind(this)}
                  active={scatterplotYYaccessor === field}
                  intent={scatterplotYYaccessor === field ? "primary" : "none"}
                >
                  plot y
                </Button>
              </ButtonGroup>
            </span>
          ) : null}
          {isUserDefined ? (
            <Button
              minimal
              onClick={this.removeHistogram.bind(this)}
              style={{
                color: globals.blue,
                cursor: "pointer",
                marginLeft: 7
              }}
            >
              remove
            </Button>
          ) : null}
          <Tooltip content="Use as color scale" position="bottom">
            <Button
              onClick={this.handleColorAction.bind(this)}
              active={colorAccessor === field}
              intent={colorAccessor === field ? "primary" : "none"}
              icon="tint"
            />
          </Tooltip>
        </div>
        <svg
          width={this.width}
          height={this.height}
          id={`histogram_${field}_svg`}
          ref={svgRef => {
            this.drawHistogram(svgRef);
          }}
        />
        <div
          style={{
            display: "flex",
            justifyContent: "center"
          }}
        >
          <span style={{ fontStyle: "italic" }}>{field}</span>
        </div>

        {isDiffExp ? (
          <div
            style={{
              display: "flex",
              justifyContent: "center",
              alignItems: "baseline"
            }}
          >
            <span>
              <strong>log fold change:</strong>
              {` ${logFoldChange.toPrecision(4)}`}
            </span>
            <span
              style={{
                marginLeft: 7,
                padding: 2
              }}
            >
              <strong>p-value (adj):</strong>
              {pvalAdj < 0.0001 ? " < 0.0001" : ` ${pvalAdj.toFixed(4)}`}
            </span>
          </div>
        ) : null}
      </div>
    );
  }
}

export default HistogramBrush;<|MERGE_RESOLUTION|>--- conflicted
+++ resolved
@@ -146,11 +146,7 @@
       dispatch({
         type: "color by continuous metadata",
         colorAccessor: field,
-<<<<<<< HEAD
-        rangeMaxForColorAccessor: ranges.max
-=======
         rangeForColorAccessor: ranges
->>>>>>> e7ad6f5d
       });
     } else if (world.varData.hasCol(field)) {
       dispatch(actions.requestSingleGeneExpressionCountsForColoringPOST(field));
