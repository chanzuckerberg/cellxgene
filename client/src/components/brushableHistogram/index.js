--- conflicted
+++ resolved
@@ -225,9 +225,6 @@
   }
 
   render() {
-<<<<<<< HEAD
-    const { field, colorAccessor, isUserDefined } = this.props;
-=======
     const {
       field,
       colorAccessor,
@@ -239,7 +236,6 @@
       scatterplotXXaccessor,
       scatterplotYYaccessor
     } = this.props;
->>>>>>> 95257868
 
     return (
       <div
