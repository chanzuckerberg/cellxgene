--- conflicted
+++ resolved
@@ -6,38 +6,22 @@
   ButtonGroup,
   AnchorButton,
   Tooltip,
-<<<<<<< HEAD
   Icon
-=======
-  Popover,
-  Position,
-  RadioGroup,
-  Radio,
->>>>>>> 05323ae6
 } from "@blueprintjs/core";
 import * as globals from "../../globals";
 import actions from "../../actions";
 import CellSetButton from "./cellSetButtons";
 import Clip from "./clip";
-<<<<<<< HEAD
 import Embedding from "./embedding";
-import * as globals from "../../globals";
-=======
 import InformationMenu from "./infoMenu";
 import Subset from "./subset";
 import UndoRedoReset from "./undoRedo";
->>>>>>> 05323ae6
 
 @connect(state => ({
   universe: state.universe,
   world: state.world,
   crossfilter: state.crossfilter,
   differential: state.differential,
-<<<<<<< HEAD
-  resettingInterface: state.controls.resettingInterface,
-=======
-  layoutChoice: state.layoutChoice,
->>>>>>> 05323ae6
   graphInteractionMode: state.controls.graphInteractionMode,
   clipPercentileMin: Math.round(100 * (state.world?.clipQuantiles?.min ?? 0)),
   clipPercentileMax: Math.round(100 * (state.world?.clipQuantiles?.max ?? 1)),
@@ -228,7 +212,6 @@
     const { world, universe } = this.props;
     return world.nObs !== universe.nObs;
   };
-
 
   renderDiffExp() {
     /* diffexp-related buttons may be disabled */
@@ -339,7 +322,7 @@
             dispatch({ type: "increment graph render counter" });
           }}
         />
-        <ButtonGroup style={{marginRight: "10px"}}>
+        <ButtonGroup style={{ marginRight: "10px" }}>
           <Tooltip
             content={selectionTooltip}
             position="bottom"
