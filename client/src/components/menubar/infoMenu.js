// jshint esversion: 6
import React from "react";
<<<<<<< HEAD
import { Button, Popover, Menu, MenuItem, Position } from "@blueprintjs/core";
=======
import {
  Button,
  ButtonGroup,
  Menu,
  MenuItem,
  Popover,
  Position,
} from "@blueprintjs/core";
import { IconNames } from "@blueprintjs/icons";
>>>>>>> 998fa476
import styles from "./menubar.css";

const handleClick = (dispatch) => {
  dispatch({ type: "toggle dataset drawer" });
};

const InformationMenu = React.memo((props) => {
  const {
    libraryVersions,
    tosURL,
    privacyURL,
    auth,
    userinfo,
    dispatch,
  } = props;
  return (
    <ButtonGroup className={`${styles.menubarButton}`}>
      <Popover
        content={
          <Menu>
            <MenuItem
              onClick={() => handleClick(dispatch)}
              icon="info-sign"
              text="Dataset Overview"
            />

            <MenuItem
              href="https://chanzuckerberg.github.io/cellxgene/"
              target="_blank"
              icon="book"
              text="Documentation"
            />
            <MenuItem
              href="https://join-cellxgene-users.herokuapp.com/"
              target="_blank"
              icon="chat"
              text="Chat"
            />
            <MenuItem
              href="https://github.com/chanzuckerberg/cellxgene"
              target="_blank"
              icon="git-branch"
              text="Github"
            />
            <MenuItem
              target="_blank"
              text={
                libraryVersions && libraryVersions.cellxgene
                  ? libraryVersions.cellxgene
                  : null
              }
            />
            <MenuItem text="MIT License" />
            {tosURL ? (
              <MenuItem href={tosURL} target="_blank" text="Terms of Service" />
            ) : null}
            {privacyURL ? (
              <MenuItem
                href={privacyURL}
                target="_blank"
                text="Privacy Policy"
              />
            ) : null}

            {auth?.["requires_client_login"] &&
            userinfo?.["is_authenticated"] ? (
              <>
                <MenuItem text={`Logged in as: ${userinfo.email}`} />
                <MenuItem text="Log Out" href={auth.logout} />
              </>
            ) : null}
          </Menu>
        }
        position={Position.BOTTOM_RIGHT}
        modifiers={{
          preventOverflow: { enabled: false },
          hide: { enabled: false },
        }}
      >
        <Button
          type="button"
          icon={IconNames.INFO_SIGN}
          style={{
            cursor: "pointer",
          }}
        />
      </Popover>
    </ButtonGroup>
  );
});

export default InformationMenu;<|MERGE_RESOLUTION|>--- conflicted
+++ resolved
@@ -1,18 +1,14 @@
 // jshint esversion: 6
 import React from "react";
-<<<<<<< HEAD
-import { Button, Popover, Menu, MenuItem, Position } from "@blueprintjs/core";
-=======
 import {
   Button,
   ButtonGroup,
+  Classes,
   Menu,
   MenuItem,
   Popover,
   Position,
 } from "@blueprintjs/core";
-import { IconNames } from "@blueprintjs/icons";
->>>>>>> 998fa476
 import styles from "./menubar.css";
 
 const handleClick = (dispatch) => {
@@ -44,18 +40,21 @@
               target="_blank"
               icon="book"
               text="Documentation"
+              rel="noopener"
             />
             <MenuItem
               href="https://join-cellxgene-users.herokuapp.com/"
               target="_blank"
               icon="chat"
               text="Chat"
+              rel="noopener"
             />
             <MenuItem
               href="https://github.com/chanzuckerberg/cellxgene"
               target="_blank"
               icon="git-branch"
               text="Github"
+              rel="noopener"
             />
             <MenuItem
               target="_blank"
@@ -74,6 +73,7 @@
                 href={privacyURL}
                 target="_blank"
                 text="Privacy Policy"
+                rel="noopener"
               />
             ) : null}
 
@@ -94,7 +94,7 @@
       >
         <Button
           type="button"
-          icon={IconNames.INFO_SIGN}
+          className={`${Classes.BUTTON} bp3-icon-info-sign`}
           style={{
             cursor: "pointer",
           }}
