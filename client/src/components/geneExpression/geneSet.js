--- conflicted
+++ resolved
@@ -8,11 +8,8 @@
 import Truncate from "../util/truncate";
 import * as globals from "../../globals";
 import GenesetMenus from "./menus/genesetMenus";
-<<<<<<< HEAD
 import EditGenesetNameDialogue from "./menus/editGenesetNameDialogue";
-=======
 import HistogramBrush from "../brushableHistogram";
->>>>>>> 2fa19c75
 
 @connect((state, ownProps) => {
   return {
@@ -203,22 +200,7 @@
         </div>
 
         {isOpen &&
-<<<<<<< HEAD
-          !toggleSummaryHisto &&
-          !genesetIsEmpty &&
-          _.map(setGenes, (gene) => {
-            return (
-              <Gene
-                key={gene}
-                gene={gene}
-                geneset={setName}
-                isDiffexp={isDiffexp}
-              />
-            );
-          })}
-        <EditGenesetNameDialogue parentGeneset={setName} />
-=======
-          (!toggleSummaryHisto
+          (!toggleSummaryHisto && !genesetIsEmpty
             ? this.renderGenes()
             : setGenes.length > 0 && (
                 <HistogramBrush
@@ -227,7 +209,7 @@
                   setGenes={setGenes}
                 />
               ))}
->>>>>>> 2fa19c75
+        <EditGenesetNameDialogue parentGeneset={setName} />
       </div>
     );
   }
