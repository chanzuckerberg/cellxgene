--- conflicted
+++ resolved
@@ -127,21 +127,6 @@
               const values = world.varDataCache[name];
               if (!values) {
                 return null;
-<<<<<<< HEAD
-=======
-              } else {
-                return (
-                  <HistogramBrush
-                    key={name}
-                    field={name}
-                    ranges={d3.extent(values)}
-                    isDiffExp
-                    diffExp_avgDiff={value[1]}
-                    diffExp_set1AvgExp={value[4]}
-                    diffExp_set2AvgExp={value[5]}
-                  />
-                );
->>>>>>> 95257868
               }
               return (
                 <HistogramBrush
@@ -149,6 +134,9 @@
                   field={name}
                   ranges={d3.extent(values)}
                   isDiffExp
+                  diffExp_avgDiff={value[1]}
+                  diffExp_set1AvgExp={value[4]}
+                  diffExp_set2AvgExp={value[5]}
                 />
               );
             })
