// jshint esversion: 6
/* rc slider https://www.npmjs.com/package/rc-slider */

import React from "react";
import _ from "lodash";
import fuzzysort from "fuzzysort";

import { connect } from "react-redux";
import {
  MenuItem,
  Button,
  FormGroup,
  InputGroup,
  ControlGroup
} from "@blueprintjs/core";
import { Suggest } from "@blueprintjs/select";
import HistogramBrush from "../brushableHistogram";
import * as globals from "../../globals";
import actions from "../../actions";
import {
  postUserErrorToast,
  keepAroundErrorToast
} from "../framework/toasters";
import ExpressionButtons from "./expressionButtons";
import finiteExtent from "../../util/finiteExtent";

const renderGene = (fuzzySortResult, { handleClick, modifiers, query }) => {
  if (!modifiers.matchesPredicate) {
    return null;
  }
  /* the fuzzysort wraps the object with other properties, like a score */
  const geneName = fuzzySortResult.target;

  return (
    <MenuItem
      active={modifiers.active}
      disabled={modifiers.disabled}
      // Use of annotations in this way is incorrect and dataset specific.
      // See https://github.com/chanzuckerberg/cellxgene/issues/483
      // label={gene.n_counts}
      key={geneName}
      onClick={g =>
        /* this fires when user clicks a menu item */
        handleClick(g)
      }
      text={geneName}
    />
  );
};

const filterGenes = (query, genes) =>
  /* fires on load, once, and then for each character typed into the input */
  fuzzysort.go(query, genes, {
    limit: 5,
    threshold: -10000 // don't return bad results
  });

@connect(state => {
  const ranges = _.get(state.controls.world, "summary.obs", null);
  const initializeRanges = _.get(state.controls.world, "summary.obs");

  return {
    ranges,
    initializeRanges,
    userDefinedGenes: state.controls.userDefinedGenes,
    userDefinedGenesLoading: state.controls.userDefinedGenesLoading,
    world: state.controls.world,
    colorAccessor: state.controls.colorAccessor,
    differential: state.differential
  };
})
class GeneExpression extends React.Component {
  constructor(props) {
    super(props);
    this.state = {
      bulkAdd: "",
      tab: "autosuggest"
    };
  }

  placeholderGeneNames() {
    /*
    return a string containing gene name suggestions for use as a user hint.
    Eg.,    Apod, Cd74, ...
    Will return a max of 3 genes, totalling 15 characters in length.
    Randomly selects gene names.

    NOTE: the random selection means it will re-render constantly.
    */
    const { world } = this.props;
    const { varAnnotations } = world;
    const geneNames = varAnnotations.col("name").asArray();
    if (geneNames.length > 0) {
      const placeholder = [];
      let len = geneNames.length;
      const maxGeneNameCount = 3;
      const maxStrLength = 15;
      len = len < maxGeneNameCount ? len : maxGeneNameCount;
      for (let i = 0, strLen = 0; i < len && strLen < maxStrLength; i += 1) {
        const deal = Math.floor(Math.random() * geneNames.length);
        const geneName = geneNames[deal];
        placeholder.push(geneName);
        strLen += geneName.length + 2; // '2' is the length of a comma and space
      }
      placeholder.push("...");
      return placeholder.join(", ");
    }
    // default - should never happen.
    return "Apod, Cd74, ...";
  }

  handleClick(g) {
    const { world, dispatch, userDefinedGenes } = this.props;
    const gene = g.target;
    if (userDefinedGenes.indexOf(gene) !== -1) {
      postUserErrorToast("That gene already exists");
    } else if (userDefinedGenes.length > 15) {
      postUserErrorToast(
        "That's too many genes, you can have at most 15 user defined genes"
      );
    } else if (world.varAnnotations.col("name").indexOf(gene) === undefined) {
      postUserErrorToast("That doesn't appear to be a valid gene name.");
    } else {
      dispatch(actions.requestUserDefinedGene(gene));
      dispatch({
        type: "user defined gene",
        data: gene
      });
    }
  }

  handleBulkAddClick() {
    const { world, dispatch, userDefinedGenes } = this.props;
    const { bulkAdd } = this.state;

    /*
      test:
      Apod,,, Cd74,,    ,,,    Foo,    Bar-2,,
    */
    if (bulkAdd !== "") {
      const genes = _.pull(_.uniq(bulkAdd.split(/[ ,]+/)), "");

<<<<<<< HEAD
    genes.forEach(gene => {
      if (gene.length === 0) {
        keepAroundErrorToast("Must enter a gene name.");
      } else if (userDefinedGenes.indexOf(gene) !== -1) {
        keepAroundErrorToast("That gene already exists");
      } else if (world.varAnnotations.col("name").indexOf(gene) === undefined) {
        keepAroundErrorToast(`${gene} doesn't appear to be a valid gene name.`);
      } else {
        dispatch(actions.requestUserDefinedGene(gene));
        dispatch({
          type: "user defined gene",
          data: gene
        });
      }
    });
=======
      genes.forEach(gene => {
        if (userDefinedGenes.indexOf(gene) !== -1) {
          keepAroundErrorToast("That gene already exists");
        } else if (!_.find(world.varAnnotations, { name: gene })) {
          keepAroundErrorToast(
            `${gene} doesn't appear to be a valid gene name.`
          );
        } else {
          dispatch(actions.requestUserDefinedGene(gene));
          dispatch({
            type: "user defined gene",
            data: gene
          });
        }
      });
    }
>>>>>>> 08ea7d51

    this.setState({ bulkAdd: "" });
  }

  render() {
    const {
      world,
      userDefinedGenes,
      userDefinedGenesLoading,
      differential
    } = this.props;

    const { tab, bulkAdd } = this.state;

    return (
      <div>
        <div
          style={{
            marginTop: 30
          }}
        >
          <p
            style={Object.assign({}, globals.leftSidebarSectionHeading, {
              paddingLeft: globals.leftSidebarSectionPadding,
              margin: 0
            })}
          >
            Selected Genes
          </p>
          <div
            style={{
              padding: globals.leftSidebarSectionPadding
            }}
          >
            <Button
              active={tab === "autosuggest"}
              style={{ marginRight: 5 }}
              minimal
              small
              onClick={() => {
                this.setState({ tab: "autosuggest" });
              }}
            >
              Autosuggest
            </Button>
            <Button
              active={tab === "bulkadd"}
              minimal
              small
              onClick={() => {
                this.setState({ tab: "bulkadd" });
              }}
            >
              Bulk add genes
            </Button>
          </div>

          {tab === "autosuggest" ? (
            <ControlGroup
              style={{
                paddingLeft: globals.leftSidebarSectionPadding,
                paddingBottom: globals.leftSidebarSectionPadding
              }}
            >
              <Suggest
                closeOnSelect
                openOnKeyDown
                resetOnSelect
                itemDisabled={
                  userDefinedGenesLoading ? () => true : () => false
                }
                noResults={<MenuItem disabled text="No matching genes." />}
                onItemSelect={g => {
                  /* this happens on 'enter' */
                  this.handleClick(g);
                }}
                inputValueRenderer={g => {
                  return "";
                }}
                itemListPredicate={filterGenes}
                itemRenderer={renderGene.bind(this)}
                items={
                  world && world.varAnnotations
                    ? world.varAnnotations.col("name").asArray()
                    : ["No genes"]
                }
                popoverProps={{ minimal: true }}
              />
              <Button
                className="bp3-button bp3-intent-primary"
                loading={userDefinedGenesLoading}
              >
                Add
              </Button>
            </ControlGroup>
          ) : null}
          {tab === "bulkadd" ? (
            <div style={{ paddingLeft: globals.leftSidebarSectionPadding }}>
              <form
                onSubmit={e => {
                  e.preventDefault();
                  this.handleBulkAddClick();
                }}
              >
                <FormGroup
                  helperText="Add a list of genes (comma delimited)"
                  labelFor="text-input-bulk-add"
                >
                  <ControlGroup>
                    <InputGroup
                      onChange={e => {
                        this.setState({ bulkAdd: e.target.value });
                      }}
                      id="text-input-bulk-add"
                      placeholder={this.placeholderGeneNames()}
                      value={bulkAdd}
                    />
                    <Button
                      intent="primary"
                      onClick={this.handleBulkAddClick.bind(this)}
                      loading={userDefinedGenesLoading}
                    >
                      Add
                    </Button>
                  </ControlGroup>
                </FormGroup>
              </form>
            </div>
          ) : null}
          {world && userDefinedGenes.length > 0
            ? _.map(userDefinedGenes, (geneName, index) => {
                const values = world.varDataCache[geneName];
                if (!values) {
                  return null;
                }
                return (
                  <HistogramBrush
                    key={geneName}
                    field={geneName}
                    zebra={index % 2 === 0}
                    ranges={finiteExtent(values)}
                    isUserDefined
                  />
                );
              })
            : null}
        </div>
        <div>
          <p
            style={Object.assign({}, globals.leftSidebarSectionHeading, {
              marginTop: 40,
              paddingLeft: globals.leftSidebarSectionPadding
            })}
          >
            Differentially Expressed Genes
          </p>
          <ExpressionButtons />
          {differential.diffExp
            ? _.map(differential.diffExp, (value, index) => {
                const name = world.varAnnotations.at(value[0], "name");
                const values = world.varDataCache[name];
                if (!values) {
                  return null;
                }
                return (
                  <HistogramBrush
                    key={name}
                    field={name}
                    zebra={index % 2 === 0}
                    ranges={finiteExtent(values)}
                    isDiffExp
                    logFoldChange={value[1]}
                    pval={value[2]}
                    pvalAdj={value[3]}
                  />
                );
              })
            : null}
        </div>
      </div>
    );
  }
}

export default GeneExpression;<|MERGE_RESOLUTION|>--- conflicted
+++ resolved
@@ -140,27 +140,14 @@
     if (bulkAdd !== "") {
       const genes = _.pull(_.uniq(bulkAdd.split(/[ ,]+/)), "");
 
-<<<<<<< HEAD
-    genes.forEach(gene => {
-      if (gene.length === 0) {
-        keepAroundErrorToast("Must enter a gene name.");
-      } else if (userDefinedGenes.indexOf(gene) !== -1) {
-        keepAroundErrorToast("That gene already exists");
-      } else if (world.varAnnotations.col("name").indexOf(gene) === undefined) {
-        keepAroundErrorToast(`${gene} doesn't appear to be a valid gene name.`);
-      } else {
-        dispatch(actions.requestUserDefinedGene(gene));
-        dispatch({
-          type: "user defined gene",
-          data: gene
-        });
-      }
-    });
-=======
       genes.forEach(gene => {
-        if (userDefinedGenes.indexOf(gene) !== -1) {
+        if (gene.length === 0) {
+          keepAroundErrorToast("Must enter a gene name.");
+        } else if (userDefinedGenes.indexOf(gene) !== -1) {
           keepAroundErrorToast("That gene already exists");
-        } else if (!_.find(world.varAnnotations, { name: gene })) {
+        } else if (
+          world.varAnnotations.col("name").indexOf(gene) === undefined
+        ) {
           keepAroundErrorToast(
             `${gene} doesn't appear to be a valid gene name.`
           );
@@ -173,7 +160,6 @@
         }
       });
     }
->>>>>>> 08ea7d51
 
     this.setState({ bulkAdd: "" });
   }
