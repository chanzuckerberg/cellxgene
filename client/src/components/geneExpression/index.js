import React from "react";
import { connect } from "react-redux";
import { Button } from "@blueprintjs/core";
import GeneSet from "./geneSet";

import CreateGenesetDialogue from "./menus/createGenesetDialogue";

@connect((state) => {
  return {
    differential: state.differential,
    genesets: state.genesets.genesets,
  };
})
class GeneExpression extends React.Component {
  renderGeneSets = () => {
    const sets = [];
    const { genesets } = this.props;

    for (const [name, geneset] of genesets) {
      sets.push(
        <GeneSet
          key={name}
          setGenes={Array.from(geneset.genes.keys())}
<<<<<<< HEAD
=======
          setGenesWithDescriptions={geneset.genes}
>>>>>>> c23b25d4
          setName={name}
          genesetDescription={geneset.genesetDescription}
        />
      );
    }
    return sets;
  };

  renderDiffexpGeneSets = () => {
    const { differential } = this.props;
    const { diffExp } = differential;
    if (!diffExp) return null;

    // [ [gene, logfoldchange, pval, pval_adj], ...]
    const setGenes = diffExp.map((diffExpGene) => diffExpGene[0]);
    return (
      <GeneSet
        key="Temp DiffExp Set"
        setGenes={setGenes}
        isDiffExp
        diffExp={diffExp}
        setName="Temp DiffExp Set"
      />
    );
  };

  handleActivateCreateGenesetMode = () => {
    const { dispatch } = this.props;
    dispatch({ type: "geneset: activate add new geneset mode" });
  };

  render() {
    return (
      <div>
        <div>
          <div style={{ marginBottom: 10, position: "relative", top: -2 }}>
            <Button
              data-testid="open-create-geneset-dialog"
              onClick={this.handleActivateCreateGenesetMode}
              intent="primary"
            >
              Create new <strong>gene set</strong>
            </Button>
          </div>
          <CreateGenesetDialogue />
        </div>
        <div>{this.renderDiffexpGeneSets()}</div>
        <div>{this.renderGeneSets()}</div>
      </div>
    );
  }
}

export default GeneExpression;<|MERGE_RESOLUTION|>--- conflicted
+++ resolved
@@ -21,10 +21,7 @@
         <GeneSet
           key={name}
           setGenes={Array.from(geneset.genes.keys())}
-<<<<<<< HEAD
-=======
           setGenesWithDescriptions={geneset.genes}
->>>>>>> c23b25d4
           setName={name}
           genesetDescription={geneset.genesetDescription}
         />
