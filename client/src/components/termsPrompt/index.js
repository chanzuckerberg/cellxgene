--- conflicted
+++ resolved
@@ -8,11 +8,6 @@
   Colors,
   Icon,
 } from "@blueprintjs/core";
-<<<<<<< HEAD
-=======
-import * as globals from "../../globals";
-import { termsOfServiceToast } from "../framework/toasters";
->>>>>>> e2199779
 
 const CookieDecision = "cxg.cookieDecision";
 
@@ -29,13 +24,9 @@
 function storageSet(key, value) {
   try {
     window.localStorage.setItem(key, value);
-<<<<<<< HEAD
   } catch {
     // continue
   }
-=======
-  } catch {}
->>>>>>> e2199779
 }
 
 @connect((state) => ({
@@ -155,17 +146,11 @@
             </div>
           </div>
           <div className={Classes.DIALOG_FOOTER} style={{ textAlign: "left" }}>
-<<<<<<< HEAD
-            <Button intent="primary" onClick={this.handleOK}>
+            <Button intent="primary" 
+            onClick={this.handleOK}
+            data-testid="tos-cookies-accept">
               I&apos;m OK with cookies!
-=======
-            <Button
-              intent="primary"
-              onClick={this.handleOK}
-              data-testid="tos-cookies-accept"
-            >
-              I'm OK with cookies!
->>>>>>> e2199779
+              
             </Button>{" "}
             <Button
               onClick={this.handleNo}
