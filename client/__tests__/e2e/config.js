--- conflicted
+++ resolved
@@ -6,12 +6,6 @@
 export const DEBUG = jestEnv === "debug";
 export const DATASET = "pbmc3k";
 
-<<<<<<< HEAD
-if (DEBUG) jest.setTimeout(240000);
-if (DEV) jest.setTimeout(30000);
-if (!DEBUG && !DEV) jest.setTimeout(10000);
-=======
 if (DEBUG) jest.setTimeout(2 * 60 * 1000);
 if (DEV) jest.setTimeout(30 * 1000);
-if (!DEBUG && !DEV) jest.setTimeout(10 * 1000);
->>>>>>> d6a96e9c
+if (!DEBUG && !DEV) jest.setTimeout(10 * 1000);