export const jestEnv = process.env.JEST_ENV;
export const appPort = process.env.CXG_SERVER_PORT;
<<<<<<< HEAD
export const appUrlBase = `http://localhost:${appPort}`;
export const DEV = jestEnv === "dev";
export const DEBUG = jestEnv === "debug";
=======
export const appUrlBase =
  process.env.CXG_URL_BASE || `http://localhost:${appPort}`;
export const DEV = jest_env === "dev";
export const DEBUG = jest_env === "debug";
>>>>>>> 6cccc41c
export const DATASET = "pbmc3k";

if (DEBUG) jest.setTimeout(100000);
if (DEV) jest.setTimeout(10000);<|MERGE_RESOLUTION|>--- conflicted
+++ resolved
@@ -1,15 +1,9 @@
 export const jestEnv = process.env.JEST_ENV;
 export const appPort = process.env.CXG_SERVER_PORT;
-<<<<<<< HEAD
-export const appUrlBase = `http://localhost:${appPort}`;
+export const appUrlBase =
+  process.env.CXG_URL_BASE || `http://localhost:${appPort}`;
 export const DEV = jestEnv === "dev";
 export const DEBUG = jestEnv === "debug";
-=======
-export const appUrlBase =
-  process.env.CXG_URL_BASE || `http://localhost:${appPort}`;
-export const DEV = jest_env === "dev";
-export const DEBUG = jest_env === "debug";
->>>>>>> 6cccc41c
 export const DATASET = "pbmc3k";
 
 if (DEBUG) jest.setTimeout(100000);
