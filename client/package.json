{
  "name": "cellxgene",
  "version": "0.9.1",
  "license": "MIT",
  "description": "cellxgene is a web application for the interactive exploration of single cell sequence data.",
  "repository": "https://github.com/chanzuckerberg/cellxgene",
  "scripts": {
    "backend-dev": "python3.6 -m venv cellxgene && source cellxgene/bin/activate && yes | pip uninstall cellxgene || true && pip install -e .. && cellxgene launch ",
    "build": "npm run clean && webpack --config configuration/webpack/webpack.config.prod.js",
    "clean": "rimraf build",
    "dev": "npm run clean && webpack --config configuration/webpack/webpack.config.dev.js",
    "e2e": "node node_modules/jest/bin/jest.js --verbose false --config __tests__/e2e/e2eJestConfig.json e2e/e2e.test.js",
    "lint": "eslint src",
    "smoke-test": "start-server-and-test start-server-for-test :5000 e2e",
    "start": "node server/development.js",
    "start-server-for-test": "cellxgene launch -p 5000 ../example-dataset/pbmc3k.h5ad",
    "test": "node node_modules/jest/bin/jest.js",
    "unit-test": "node node_modules/jest/bin/jest.js --testPathIgnorePatterns e2e"
  },
  "engineStrict": true,
  "engines": {
    "npm": ">=3.0.0"
  },
  "eslintConfig": {
    "extends": "./configuration/eslint/eslint.js"
  },
  "eslintIgnore": [
    "src/util/stateManager/matrix_generated.js"
  ],
  "resolutions": {
    "eslint-scope": "3.7.1"
  },
  "dependencies": {
    "@blueprintjs/core": "^3.15.1",
    "@blueprintjs/icons": "^3.8.0",
    "@blueprintjs/select": "^3.8.0",
    "canvas-fit": "^1.5.0",
    "d3": "^4.10.0",
    "d3-scale-chromatic": "^1.3.0",
    "flatbuffers": "^1.10.2",
    "font-color-contrast": "^1.0.3",
    "fuzzysort": "^1.1.4",
    "gl-mat4": "^1.1.4",
<<<<<<< HEAD
    "gl-matrix": "^2.7.1",
    "gl-vec3": "^1.1.3",
=======
    "gl-matrix": "^3.0.0",
>>>>>>> de3407d8
    "is-number": "^7.0.0",
    "key-pressed": "0.0.1",
    "lodash": "^4.17.4",
    "memoize-one": "^5.0.4",
    "mouse-position": "^2.0.1",
    "mouse-pressed": "^1.0.0",
    "orbit-camera": "^1.0.0",
    "query-string": "^6.5.0",
    "react": "^16.8.6",
    "react-autocomplete": "^1.7.2",
    "react-dom": "^16.8.6",
    "react-helmet": "^5.2.1",
    "react-icons": "^3.7.0",
    "react-redux": "^7.0.3",
    "redux": "^4.0.1",
    "redux-thunk": "^2.2.0",
    "regl": "^1.3.11",
    "scroll-speed": "^1.0.0",
    "urijs": "^1.19.0"
  },
  "devDependencies": {
    "@babel/core": "^7.4.4",
    "@babel/plugin-proposal-class-properties": "^7.4.4",
    "@babel/plugin-proposal-decorators": "^7.4.4",
    "@babel/plugin-proposal-export-namespace-from": "^7.2.0",
    "@babel/plugin-proposal-function-bind": "^7.2.0",
    "@babel/plugin-proposal-nullish-coalescing-operator": "^7.4.4",
    "@babel/plugin-proposal-optional-chaining": "^7.2.0",
    "@babel/plugin-transform-react-constant-elements": "^7.2.0",
    "@babel/plugin-transform-runtime": "^7.4.4",
    "@babel/preset-env": "^7.4.4",
    "@babel/preset-react": "^7.0.0",
    "@babel/register": "^7.4.4",
    "@babel/runtime": "^7.4.4",
    "babel-eslint": "^10.0.1",
    "babel-jest": "^24.8.0",
    "babel-loader": "^8.0.6",
    "babel-preset-modern-browsers": "^14.0.0",
    "chalk": "^2.4.2",
    "connect-history-api-fallback": "^1.6.0",
    "copy-webpack-plugin": "^5.0.3",
    "css-loader": "^2.1.1",
    "eslint": "^5.16.0",
    "eslint-config-airbnb": "^17.1.0",
    "eslint-config-prettier": "^4.2.0",
    "eslint-loader": "^2.1.2",
    "eslint-plugin-filenames": "^1.3.2",
    "eslint-plugin-import": "^2.17.2",
    "eslint-plugin-jest": "^22.5.1",
    "eslint-plugin-jsx-a11y": "^6.2.1",
    "eslint-plugin-react": "^7.13.0",
    "express": "^4.14.0",
    "file-loader": "^3.0.1",
    "html-webpack-inline-source-plugin": "0.0.10",
    "html-webpack-plugin": "^3.2.0",
    "jest": "^24.8.0",
    "jest-puppeteer": "^4.1.1",
    "json-loader": "^0.5.4",
    "mini-css-extract-plugin": "^0.6.0",
    "puppeteer": "^1.16.0",
    "rimraf": "^2.6.3",
    "serve-favicon": "^2.3.0",
    "start-server-and-test": "^1.9.0",
    "style-loader": "^0.23.1",
    "sw-precache-webpack-plugin": "^0.11.5",
    "url-loader": "^1.1.0",
    "webpack": "^4.31.0",
    "webpack-cli": "^3.3.2",
    "webpack-dev-middleware": "^3.6.2"
  },
  "jest": {
    "testMatch": [
      "**/__tests__/**/?(*.)(spec|test).js?(x)"
    ],
    "testURL": "http://localhost/",
    "setupFiles": [
      "./__tests__/setupMissingGlobals.js"
    ]
  },
  "babel": {
    "env": {
      "test": {
        "presets": [
          "@babel/preset-env",
          "@babel/preset-react"
        ],
        "plugins": [
          "@babel/plugin-proposal-function-bind",
          [
            "@babel/plugin-proposal-decorators",
            {
              "legacy": true
            }
          ],
          [
            "@babel/plugin-proposal-class-properties",
            {
              "loose": true
            }
          ],
          "@babel/plugin-proposal-export-namespace-from",
          "@babel/plugin-transform-react-constant-elements",
          "@babel/plugin-transform-runtime",
          "@babel/plugin-proposal-optional-chaining",
          "@babel/plugin-proposal-nullish-coalescing-operator"
        ]
      }
    }
  }
}<|MERGE_RESOLUTION|>--- conflicted
+++ resolved
@@ -41,12 +41,8 @@
     "font-color-contrast": "^1.0.3",
     "fuzzysort": "^1.1.4",
     "gl-mat4": "^1.1.4",
-<<<<<<< HEAD
-    "gl-matrix": "^2.7.1",
     "gl-vec3": "^1.1.3",
-=======
     "gl-matrix": "^3.0.0",
->>>>>>> de3407d8
     "is-number": "^7.0.0",
     "key-pressed": "0.0.1",
     "lodash": "^4.17.4",
