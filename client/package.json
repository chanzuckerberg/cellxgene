{
  "name": "cellxgene",
  "version": "0.0.1",
  "license": "MIT",
  "description": "cellxgene is a web application for the interactive exploration of single cell sequence data.",
  "repository": "https://github.com/chanzuckerberg/cellxgene",
  "scripts": {
    "build": "npm run clean && webpack --config configuration/webpack/webpack.config.prod.js",
    "dev": "npm run clean && webpack --config configuration/webpack/webpack.config.dev.js",
    "clean": "rimraf build",
    "start": "node server/development.js",
    "lint": "eslint src",
    "test": "jest"
  },
  "engineStrict": true,
  "engines": {
    "npm": ">=3.0.0"
  },
  "eslintConfig": {
    "extends": "./configuration/eslint/eslint.js"
  },
  "nyc": {
    "sourceMap": false,
    "instrument": false
  },
  "resolutions": {
    "eslint-scope": "3.7.1"
  },
  "dependencies": {
    "canvas-fit": "^1.5.0",
    "d3": "^4.10.0",
    "d3-scale-chromatic": "^1.3.0",
    "font-color-contrast": "^1.0.3",
    "gl-mat4": "^1.1.4",
    "gl-matrix": "^2.7.1",
    "key-pressed": "0.0.1",
    "lodash": "^4.17.4",
    "memoize-one": "^4.0.0",
    "mouse-position": "^2.0.1",
    "mouse-pressed": "^1.0.0",
    "orbit-camera": "^1.0.0",
    "query-string": "^6.1.0",
    "react": "^16.4.2",
    "react-autocomplete": "^1.7.2",
    "react-dom": "^16.4.1",
    "react-helmet": "^5.2.0",
<<<<<<< HEAD
    "react-hot-loader": "^3.0.0-beta.7",
    "react-icons": "^3.2.0",
    "react-redux": "^5.0.6",
    "redbox-react": "^1.3.0",
    "redux": "^4.0.1",
=======
    "react-icons": "^2.2.7",
    "react-redux": "^5.0.6",
    "redux": "^3.7.2",
>>>>>>> 65f5244f
    "redux-thunk": "^2.2.0",
    "regl": "^1.3.1",
    "scroll-speed": "^1.0.0",
    "urijs": "^1.19.0"
  },
  "devDependencies": {
    "@babel/core": "^7.0.0",
    "@babel/plugin-proposal-class-properties": "^7.0.0",
    "@babel/plugin-proposal-decorators": "^7.0.0",
    "@babel/plugin-proposal-export-namespace-from": "^7.0.0",
    "@babel/plugin-proposal-function-bind": "^7.0.0",
    "@babel/plugin-transform-react-constant-elements": "^7.0.0",
    "@babel/plugin-transform-runtime": "^7.1.0",
    "@babel/preset-env": "^7.0.0",
    "@babel/preset-react": "^7.0.0",
    "@babel/register": "^7.0.0",
    "@babel/runtime": "^7.0.0",
    "babel-core": "^7.0.0-bridge.0",
    "babel-eslint": "^10.0.1",
    "babel-jest": "^23.6.0",
    "babel-loader": "^8.0.0",
    "babel-plugin-istanbul": "^5.1.0",
    "babel-preset-modern-browsers": "^12.0.0",
    "chalk": "^2.4.1",
    "connect-history-api-fallback": "^1.3.0",
    "copy-webpack-plugin": "^4.0.1",
    "css-loader": "^1.0.0",
    "eslint": "^5.3.0",
    "eslint-config-airbnb": "^17.1.0",
    "eslint-loader": "^2.1.1",
    "eslint-plugin-filenames": "^1.3.2",
    "eslint-plugin-import": "^2.14.0",
    "eslint-plugin-jest": "^21.25.0",
    "eslint-plugin-jsx-a11y": "^6.1.1",
    "eslint-plugin-react": "^7.11.1",
    "express": "^4.14.0",
    "file-loader": "^2.0.0",
    "html-webpack-inline-source-plugin": "0.0.10",
    "html-webpack-plugin": "^3.2.0",
    "jest": "^23.5.0",
    "json-loader": "^0.5.4",
    "mini-css-extract-plugin": "^0.4.1",
    "nyc": "^13.0.1",
    "rimraf": "^2.5.4",
    "serve-favicon": "^2.3.0",
    "style-loader": "^0.23.1",
    "sw-precache-webpack-plugin": "^0.11.5",
    "url-loader": "^1.1.0",
    "webpack": "^4.16.0",
    "webpack-cli": "^3.1.0",
    "webpack-dev-middleware": "^3.1.3"
  },
  "jest": {
    "testMatch": [
      "**/__tests__/**/?(*.)(spec|test).js?(x)"
    ],
    "testURL": "http://localhost/"
  },
  "babel": {
    "env": {
      "test": {
        "presets": [
          "@babel/preset-env",
          "@babel/preset-react"
        ],
        "plugins": [
          "@babel/plugin-proposal-function-bind",
          "@babel/plugin-proposal-class-properties",
          [
            "@babel/plugin-proposal-decorators",
            {
              "legacy": true
            }
          ],
          "@babel/plugin-proposal-export-namespace-from",
          "@babel/plugin-transform-react-constant-elements",
          "@babel/plugin-transform-runtime"
        ]
      }
    }
  }
}<|MERGE_RESOLUTION|>--- conflicted
+++ resolved
@@ -44,17 +44,9 @@
     "react-autocomplete": "^1.7.2",
     "react-dom": "^16.4.1",
     "react-helmet": "^5.2.0",
-<<<<<<< HEAD
-    "react-hot-loader": "^3.0.0-beta.7",
     "react-icons": "^3.2.0",
     "react-redux": "^5.0.6",
-    "redbox-react": "^1.3.0",
     "redux": "^4.0.1",
-=======
-    "react-icons": "^2.2.7",
-    "react-redux": "^5.0.6",
-    "redux": "^3.7.2",
->>>>>>> 65f5244f
     "redux-thunk": "^2.2.0",
     "regl": "^1.3.1",
     "scroll-speed": "^1.0.0",
