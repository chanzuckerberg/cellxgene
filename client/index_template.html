--- conflicted
+++ resolved
@@ -30,37 +30,6 @@
         padding: 0;
       }
 
-<<<<<<< HEAD
-            * {
-                box-sizing: border-box;
-            }
-        </style>
-    </head>
-    <body>
-        <script type="text/javascript">
-            window.CELLXGENE = {};
-            window.CELLXGENE.API = {
-                prefix: window.location.href + "api/",
-                version: "v0.2/",
-            };
-        </script>
-        <noscript
-            >If you're seeing this message, that means
-            <strong>JavaScript has been disabled on your browser</strong>,
-            please <strong>enable JS</strong> to make this app work.
-        </noscript>
-
-        <div id="root"></div>
-
-        {% for script in SCRIPTS %}
-        <script type="text/javascript" src="{{script | safe}}"></script>
-        {% endfor %}
-
-        {% for ils in INLINE_SCRIPTS %}
-        <script type="text/javascript" no-csp-hash>{% include ils %}</script>
-        {% endfor %}
-    </body>
-=======
       * {
         box-sizing: border-box;
       }
@@ -83,11 +52,11 @@
     <div id="root"></div>
     {% for script in SCRIPTS %}
     <script type="text/javascript" src="{{script | safe}}"></script>
-    {% endfor %} {% for ils in INLINE_SCRIPTS %}
-    <script type="text/javascript">
-      {% include ils %}
-    </script>
+    {% endfor %}
+
+    {% for ils in INLINE_SCRIPTS %}
+    <!-- caution: do not change white space in this script element -->
+    <script type="text/javascript" no-csp-hash>{% include ils %}</script>
     {% endfor %}
   </body>
->>>>>>> 6cccc41c
 </html>