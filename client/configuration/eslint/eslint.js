--- conflicted
+++ resolved
@@ -37,11 +37,8 @@
       jsx: true,
       generators: true,
     },
-<<<<<<< HEAD
-=======
     // (thuang): Pairing with `tsconfigRootDir`, which points to the directory
     // of eslint.js
->>>>>>> fc60b2ac
     project: "../../tsconfig.json",
     tsconfigRootDir: __dirname,
   },
