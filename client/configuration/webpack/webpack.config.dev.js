--- conflicted
+++ resolved
@@ -38,15 +38,6 @@
               importLoaders: 1,
               localIdentName: "[name]__[local]___[hash:base64:5]"
             }
-<<<<<<< HEAD
-=======
-          },
-          {
-            loader: "postcss-loader",
-            options: {
-              plugins: () => []
-            }
->>>>>>> 65f5244f
           }
         ]
       },
